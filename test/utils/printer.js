--- conflicted
+++ resolved
@@ -72,17 +72,6 @@
         return;
     }
 
-<<<<<<< HEAD
-    // const {
-    //     valueInToken,
-    //     valueInEth,
-    // } = await escrow.calculateTotalValue();
-    // const collateralBufferBytes32 = toBytes32(web3, platformSettingsNames.CollateralBuffer);
-    // const collateralBufferSetting = await settings.getPlatformSetting(collateralBufferBytes32);
-    // const collateralBuffer = parseInt(collateralBufferSetting.value);
-
-    // console.log(`Collateral Buffer (%):             ${collateralBuffer} = ${collateralBuffer / 100} %`);
-=======
     const Escrow = artifacts.require("./base/Escrow.sol");
     const escrow = await Escrow.at(loanInfo.escrow);
     const {
@@ -94,10 +83,9 @@
     const collateralBuffer = parseInt(collateralBufferSetting.value);
 
     console.log(`Collateral Buffer (%):             ${collateralBuffer} = ${collateralBuffer / 100} %`);
->>>>>>> 6896cc5b
     console.log(`Escrow Address:                    ${escrow.address}`);
-    // console.log(`Total Value (borrowed token):      ${valueInToken} = ${toUnits(valueInToken, tokenInfo.decimals).toFixed(6)} ${tokenInfo.symbol}`);
-    // console.log(`Total Value (ETH):                 ${valueInEth} = ${toUnits(valueInEth, 18).toFixed(6)} ETH`);
+    console.log(`Total Value (borrowed token):      ${valueInToken} = ${toUnits(valueInToken, tokenInfo.decimals).toFixed(6)} ${tokenInfo.symbol}`);
+    console.log(`Total Value (ETH):                 ${valueInEth} = ${toUnits(valueInEth, 18).toFixed(6)} ETH`);
     console.groupEnd();
     console.log(SIMPLE_SEPARATOR);
 }
