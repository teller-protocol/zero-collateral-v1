--- conflicted
+++ resolved
@@ -294,7 +294,6 @@
                 notEmitted: (assertFunction = () => {} ) => notEmitted(tx, name, assertFunction)
             };
         },
-<<<<<<< HEAD
         addNewComponent: tx => {
             const name = 'NodeComponentAdded';
             return {
@@ -303,7 +302,36 @@
                     assert.equal(ev.account, account);
                     assert.equal(ev.minVersion, minVersion); 
                     assert.equal(ev.componentName.toString(), componentName.toString());
-=======
+                }),
+                notEmitted: (assertFunction = () => {} ) => notEmitted(tx, name, assertFunction)
+            };
+        },
+        updateComponentVersion: tx => {
+            const name = 'NodeComponentVersionUpdated';
+            return {
+                name: name,
+                emitted: (account, componentName, previousVersion, newMinVersion) => emitted(tx, name, ev => {
+                    assert.equal(ev.account, account);
+                    assert.equal(ev.componentName.toString(), componentName.toString());
+                    assert.equal(ev.previousVersion, previousVersion);
+                    assert.equal(ev.newMinVersion, newMinVersion);
+                }),
+                notEmitted: (assertFunction = () => {} ) => notEmitted(tx, name, assertFunction)
+            };
+        },
+        removeComponent: tx => {
+            const name = 'NodeComponentRemoved';
+            return {
+                name: name,
+                emitted: (account, componentName, previousVersion) => emitted(tx, name, ev => {
+                    assert.equal(ev.account, account);
+                    assert.equal(ev.componentName.toString(), componentName.toString());
+                    assert.equal(ev.previousVersion, previousVersion);
+                }),
+                notEmitted: (assertFunction = () => {} ) => notEmitted(tx, name, assertFunction)
+            };
+        },
+    }
         assetSettingsCreated: tx => {
             const name = 'AssetSettingsCreated';
             return {
@@ -313,22 +341,10 @@
                     assert.equal(ev.assetAddress.toString(), assetAddress.toString());
                     assert.equal(ev.cTokenAddress.toString(), cTokenAddress.toString());
                     assert.equal(ev.maxLoanAmount.toString(), maxLoanAmount.toString());
->>>>>>> dadc0023
-                }),
-                notEmitted: (assertFunction = () => {} ) => notEmitted(tx, name, assertFunction)
-            };
-        },
-<<<<<<< HEAD
-        updateComponentVersion: tx => {
-            const name = 'NodeComponentVersionUpdated';
-            return {
-                name: name,
-                emitted: (account, componentName, previousVersion, newMinVersion) => emitted(tx, name, ev => {
-                    assert.equal(ev.account, account);
-                    assert.equal(ev.componentName.toString(), componentName.toString());
-                    assert.equal(ev.previousVersion, previousVersion);
-                    assert.equal(ev.newMinVersion, newMinVersion);
-=======
+                }),
+                notEmitted: (assertFunction = () => {} ) => notEmitted(tx, name, assertFunction)
+            };
+        },
         assetSettingsAddressUpdated: tx => {
             const name = 'AssetSettingsAddressUpdated';
             return {
@@ -340,21 +356,10 @@
                     assert.equal(ev.oldValue.toString(), oldValue.toString());
                     assert.equal(ev.newValue.toString(), newValue.toString());
 
->>>>>>> dadc0023
-                }),
-                notEmitted: (assertFunction = () => {} ) => notEmitted(tx, name, assertFunction)
-            };
-        },
-<<<<<<< HEAD
-        removeComponent: tx => {
-            const name = 'NodeComponentRemoved';
-            return {
-                name: name,
-                emitted: (account, componentName, previousVersion) => emitted(tx, name, ev => {
-                    assert.equal(ev.account, account);
-                    assert.equal(ev.componentName.toString(), componentName.toString());
-                    assert.equal(ev.previousVersion, previousVersion);
-=======
+                }),
+                notEmitted: (assertFunction = () => {} ) => notEmitted(tx, name, assertFunction)
+            };
+        },
         assetSettingsUintUpdated: tx => {
             const name = 'AssetSettingsUintUpdated';
             return {
@@ -366,14 +371,10 @@
                     assert.equal(ev.oldValue.toString(), oldValue.toString());
                     assert.equal(ev.newValue.toString(), newValue.toString());
 
->>>>>>> dadc0023
-                }),
-                notEmitted: (assertFunction = () => {} ) => notEmitted(tx, name, assertFunction)
-            };
-        },
-<<<<<<< HEAD
-    }
-=======
+                }),
+                notEmitted: (assertFunction = () => {} ) => notEmitted(tx, name, assertFunction)
+            };
+        },
         assetSettingsRemoved: tx => {
             const name = 'AssetSettingsRemoved';
             return {
@@ -386,5 +387,4 @@
             };
         },
     },
->>>>>>> dadc0023
 };