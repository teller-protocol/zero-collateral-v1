--- conflicted
+++ resolved
@@ -171,19 +171,11 @@
             const name = 'InterestSubmitted';
             return {
                 name: name,
-<<<<<<< HEAD
                 emitted: (signer, lender, endTime, interest) => truffleAssert.eventEmitted(tx, name, ev => {
                     return (
                         ev.signer == signer && 
                         ev.lender == lender &&
                         ev.endTime.toString() == endTime.toString() &&
-=======
-                emitted: (signer, lender, blockNumber, interest) => truffleAssert.eventEmitted(tx, name, ev => {
-                    return (
-                        ev.signer == signer && 
-                        ev.lender == lender &&
-                        ev.blockNumber.toString() == blockNumber.toString() &&
->>>>>>> c244f216
                         ev.interest.toString() == interest.toString()
                     )
                 }),
@@ -194,24 +186,16 @@
             const name = 'InterestAccepted';
             return {
                 name: name,
-<<<<<<< HEAD
                 emitted: (lender, endTime, interest) => truffleAssert.eventEmitted(tx, name, ev => {
                     return (
                         ev.lender == lender && 
                         ev.endTime.toString() == endTime.toString() &&
-=======
-                emitted: (lender, blockNumber, interest) => truffleAssert.eventEmitted(tx, name, ev => {
-                    return (
-                        ev.lender == lender && 
-                        ev.blockNumber.toString() == blockNumber.toString() &&
->>>>>>> c244f216
                         ev.interest.toString() == interest.toString()
                     )
                 }),
                 notEmitted: (assertFunction = () => {} ) => notEmitted(tx, name, assertFunction)
             };
         },
-<<<<<<< HEAD
     },
     loanTermsConsensus: {
         termsSubmitted: tx => {
@@ -248,8 +232,6 @@
             };
         },
     },
-=======
-    },
     settings: {
         lendingPoolPaused: tx => {
             const name = 'LendingPoolPaused';
@@ -288,5 +270,4 @@
             };
         },
     }
->>>>>>> c244f216
 };