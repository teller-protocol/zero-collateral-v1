--- conflicted
+++ resolved
@@ -96,22 +96,15 @@
       currentMaxLoanSetting = await assetSettings.getMaxLoanAmount(
         lendingTokenAddress
       )
-      // Get mock addresses
-<<<<<<< HEAD
-      const ERC20ABI = (await deployments.getArtifact('ERC20Detailed')).abi
-=======
->>>>>>> e5823c7c
+
       newAssetAddress = ethers.utils.getAddress(
         '0xdAC17F958D2ee523a2206206994597C13D831ec7'
       ) // USDT
       newCtokenAddress = ethers.utils.getAddress(
         '0xf650c3d88d12db855b8bf7d11be6c55a4e07dcc9'
-<<<<<<< HEAD
       ) // CUSDT
+
       // Set values
-=======
-      ) // Set values
->>>>>>> e5823c7c
       newMaxLoan = 8000
       newMaxTVL = 250000
       newMaxDebt = 4000
