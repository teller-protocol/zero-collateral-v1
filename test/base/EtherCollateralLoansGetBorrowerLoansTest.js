--- conflicted
+++ resolved
@@ -50,11 +50,6 @@
         loanTermsConsInstance = await Mock.new();
         collateralTokenInstance = await Mock.new();
         atmSettingsInstance = await Mock.new();
-<<<<<<< HEAD
-        const mock = await Mock.new();
-        
-=======
->>>>>>> 754b88cc
         settingsInstance = await createTestSettingsInstance(
             Settings,
             {
@@ -62,20 +57,6 @@
                 Mock,
                 onInitialize: async (
                     instance,
-<<<<<<< HEAD
-                ) => {
-                    await instance.initialize(
-                        mock.address,
-                        mock.address,
-                        mock.address,
-                        mock.address,
-                        mock.address,
-                        atmSettingsInstance.address,
-                    );
-                },
-            });
-        
-=======
                     {
                         escrowFactory,
                         versionsRegistry,
@@ -95,7 +76,6 @@
             },
             {}
         );
->>>>>>> 754b88cc
         instance = await Loans.new();
         await instance.initialize(
             oracleInstance.address,
