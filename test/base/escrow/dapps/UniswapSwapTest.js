// JS Libraries
const withData = require("leche").withData;
const { t } = require("../../../utils/consts");
const { uniswap } = require("../../../utils/events");
const { assert } = require("chai");
// Mock contracts
const DAI = artifacts.require("./mock/token/DAIMock.sol");
const USDC = artifacts.require("./mock/token/USDCMock.sol");
const WETH = artifacts.require("./mock/token/WETHMock.sol");
// Smart contracts

const Uniswap = artifacts.require("./mock/base/escrow/dapps/UniswapMock.sol");

contract("UniswapSwapTest", function(accounts) {
  const owner = accounts[0];

  const DONT_ALTER_BALANCE = 999999;
  const SIMULATE_UNISWAP_RESPONSE_ERROR = 777777;

  let instance;
  let dai;
  let usdc;
  let weth;

  beforeEach(async () => {
    dai = await DAI.new();
    usdc = await USDC.new();
    weth = await WETH.new();
    instance = await Uniswap.new(weth.address, { from: owner });
  });

  withData({
    _1_dai_for_usdc: [ 0, [ "dai", "usdc" ], 50, 50, 1, false, null ],
    _2_usdc_for_dai: [ 0, [ "usdc", "dai" ], 50, 50, 1, false, null ],
    _3_weth_for_dai: [ 0, [ "weth", "dai" ], 50, 50, 1, false, null ],
    _4_path_too_short: [ 0, [ "dai" ], 0, 0, 0, true, "UNISWAP_PATH_TOO_SHORT" ],
    _5_source_and_destination_same: [ 0, [ "dai", "dai" ], 0, 0, 0, true, "UNISWAP_SOURCE_AND_DESTINATION_SAME" ],
    _6_min_destination_zero: [ 0, [ "usdc", "dai" ], 0, 0, 0, true, "UNISWAP_MIN_DESTINATION_ZERO" ],
    _7_insufficient_source: [ 0, [ "dai", "usdc" ], 50, 0, 1, true, "UNISWAP_INSUFFICIENT_SOURCE" ],
    _8_swapping_error: [ 0, [ "usdc", "dai" ], 50, 50, SIMULATE_UNISWAP_RESPONSE_ERROR, true, "UNISWAP_ERROR_SWAPPING" ],
    _9_balance_error: [ 0, [ "usdc", "dai" ], 50, 50, DONT_ALTER_BALANCE, true, "UNISWAP_BALANCE_NOT_INCREASED" ]
  }, function(
    senderAccount,
    path,
    sourceAmount,
    sourceBalance,
    minDestination,
    mustFail,
    expectedErrorMessage
  ) {
    it(t("uniswap", "swap", "Should be able (or not) to swap tokens on Uniswap", mustFail), async function() {
      // Setup
      if (sourceBalance > 0) {
        if (path[0] === "weth") {
          await weth.mint(instance.address, sourceBalance);
        } else if (path[0] === "dai") {
          await dai.mint(instance.address, sourceBalance);
        } else if (path[0] === "usdc") {
          await usdc.mint(instance.address, sourceBalance);
        }
      }
      const sender = accounts[senderAccount];
      path = path.map((name) => name === "weth" ? weth.address : name === "dai" ? dai.address : usdc.address);

      try {
        // Invocation using Mock as proxy to access internal functions
        const result = await instance.swap(path, sourceAmount, minDestination, { from: sender });
        assert(!mustFail, "It should have failed because data is invalid.");

        // State updates are validated inside the dApp contract and events emitted

        // Validating state updates and events
        uniswap
          .uniswapSwapped(result)
          .emitted(
            path[0],
            path[path.length - 1],
            sourceAmount,
          );
      } catch (error) {
<<<<<<< HEAD
        assert(mustFail);
        assert(error);
        assert.equal(error.reason, expectedErrorMessage);
      }
    });
  });


  withData({
    _1_tokenDaiForEth: [ [ "dai", "weth" ], 50, 50, 1, false, null ],
    _2_tokenUsdcForEth: [ [ "usdc", "weth" ], 50, 50, 1, false, null ],
    _3_tokensUsdcForEth: [ [ "usdc", "weth" ], 50, 50, SIMULATE_UNISWAP_RESPONSE_ERROR, true, "UNISWAP_ERROR_SWAPPING" ],
    _4_tokensUsdcForEth: [ [ "usdc", "weth" ], 50, 50, DONT_ALTER_BALANCE, true, "UNISWAP_BALANCE_NOT_INCREASED" ],
    _5_insuficientTokensForEth: [ [ "usdc", "weth" ], 50, 0, 1, true, "UNISWAP_INSUFFICIENT_TOKENS" ]
  }, function(
    path,
    sourceAmount,
    sourceBalance,
    minDestination,
    mustFail,
    expectedErrorMessage
  ) {
    it(t("uniswap", "swapExactTokensForETH", "Should be able to swap tokens for ETH on Uniswap", mustFail), async function() {
      // Setup
      const sender = accounts[0];
      // Minting origin on dApp
      await path[0] === "dai"
        ? dai.mint(instance.address, sourceBalance)
        : usdc.mint(instance.address, sourceBalance);
      path = path.map((name) =>
        name === "eth" ? weth.address
          : name === "dai" ? dai.address
          : name === "usdc" ? usdc.address
            : weth.address
      );

      try {
        // Invocation using Mock as proxy for internal functions
        const result = await instance.swap(weth.address, uniswapV2Router02.address, path, sourceAmount, minDestination, { from: sender });
        assert(!mustFail, "It should have failed because data is invalid.");

        // Validating state updates and events
        uniswap
          .uniswapSwapped(result)
          .emitted(
            sender,
            instance.address,
            path[0],
            path[path.length - 1],
            sourceAmount,
          );
      } catch (error) {
        assert(mustFail);
        assert(error);
        assert.equal(error.reason, expectedErrorMessage);
      }
    });
  });


  withData({
    _1_tokensDaiForTokensUsdc: [ [ "dai", "usdc" ], 50, 50, 1, false, null ],
    _2_tokensUsdcForTokensDai: [ [ "usdc", "dai" ], 50, 50, 1, false, null ],
    _3_tokensUsdcForTokensDai: [ [ "usdc", "dai" ], 50, 50, SIMULATE_UNISWAP_RESPONSE_ERROR, true, "UNISWAP_ERROR_SWAPPING" ],
    _4_tokensUsdcForDaiBalanceError: [ [ "usdc", "dai" ], 50, 50, DONT_ALTER_BALANCE, true, "UNISWAP_BALANCE_NOT_INCREASED" ],
    _5_insufficientTokensForTokens: [ [ "usdc", "dai" ], 50, 0, 1, true, "UNISWAP_INSUFFICIENT_TOKENS" ]
  }, function(
    path,
    sourceAmount,
    sourceBalance,
    minDestination,
    mustFail,
    expectedErrorMessage
  ) {
    it(t("uniswap", "swap", "Should be able to swap tokens for tokens on Uniswap", mustFail), async function() {
      // Setup
      const sender = accounts[0];
      await path[0] === "dai"
        ? dai.mint(instance.address, sourceBalance)
        : usdc.mint(instance.address, sourceBalance);
      path = path.map((name) => name === "dai" ? dai.address : usdc.address);

      try {
        // Invocation using Mock as proxy for internal functions
        const result = await instance.swap(weth.address, uniswapV2Router02.address, path, sourceAmount, minDestination, { from: sender });
        assert(!mustFail, "It should have failed because data is invalid.");

        // Validating state updates and events
        uniswap
          .uniswapSwapped(result)
          .emitted(
            sender,
            instance.address,
            path[0],
            path[path.length - 1],
            sourceAmount,
          );
      } catch (error) {
        assert(mustFail);
        assert(error);
=======
        assert(mustFail, error.message);
>>>>>>> 28d1205b
        assert.equal(error.reason, expectedErrorMessage);
      }
    });
  });
});<|MERGE_RESOLUTION|>--- conflicted
+++ resolved
@@ -78,110 +78,7 @@
             sourceAmount,
           );
       } catch (error) {
-<<<<<<< HEAD
-        assert(mustFail);
-        assert(error);
-        assert.equal(error.reason, expectedErrorMessage);
-      }
-    });
-  });
-
-
-  withData({
-    _1_tokenDaiForEth: [ [ "dai", "weth" ], 50, 50, 1, false, null ],
-    _2_tokenUsdcForEth: [ [ "usdc", "weth" ], 50, 50, 1, false, null ],
-    _3_tokensUsdcForEth: [ [ "usdc", "weth" ], 50, 50, SIMULATE_UNISWAP_RESPONSE_ERROR, true, "UNISWAP_ERROR_SWAPPING" ],
-    _4_tokensUsdcForEth: [ [ "usdc", "weth" ], 50, 50, DONT_ALTER_BALANCE, true, "UNISWAP_BALANCE_NOT_INCREASED" ],
-    _5_insuficientTokensForEth: [ [ "usdc", "weth" ], 50, 0, 1, true, "UNISWAP_INSUFFICIENT_TOKENS" ]
-  }, function(
-    path,
-    sourceAmount,
-    sourceBalance,
-    minDestination,
-    mustFail,
-    expectedErrorMessage
-  ) {
-    it(t("uniswap", "swapExactTokensForETH", "Should be able to swap tokens for ETH on Uniswap", mustFail), async function() {
-      // Setup
-      const sender = accounts[0];
-      // Minting origin on dApp
-      await path[0] === "dai"
-        ? dai.mint(instance.address, sourceBalance)
-        : usdc.mint(instance.address, sourceBalance);
-      path = path.map((name) =>
-        name === "eth" ? weth.address
-          : name === "dai" ? dai.address
-          : name === "usdc" ? usdc.address
-            : weth.address
-      );
-
-      try {
-        // Invocation using Mock as proxy for internal functions
-        const result = await instance.swap(weth.address, uniswapV2Router02.address, path, sourceAmount, minDestination, { from: sender });
-        assert(!mustFail, "It should have failed because data is invalid.");
-
-        // Validating state updates and events
-        uniswap
-          .uniswapSwapped(result)
-          .emitted(
-            sender,
-            instance.address,
-            path[0],
-            path[path.length - 1],
-            sourceAmount,
-          );
-      } catch (error) {
-        assert(mustFail);
-        assert(error);
-        assert.equal(error.reason, expectedErrorMessage);
-      }
-    });
-  });
-
-
-  withData({
-    _1_tokensDaiForTokensUsdc: [ [ "dai", "usdc" ], 50, 50, 1, false, null ],
-    _2_tokensUsdcForTokensDai: [ [ "usdc", "dai" ], 50, 50, 1, false, null ],
-    _3_tokensUsdcForTokensDai: [ [ "usdc", "dai" ], 50, 50, SIMULATE_UNISWAP_RESPONSE_ERROR, true, "UNISWAP_ERROR_SWAPPING" ],
-    _4_tokensUsdcForDaiBalanceError: [ [ "usdc", "dai" ], 50, 50, DONT_ALTER_BALANCE, true, "UNISWAP_BALANCE_NOT_INCREASED" ],
-    _5_insufficientTokensForTokens: [ [ "usdc", "dai" ], 50, 0, 1, true, "UNISWAP_INSUFFICIENT_TOKENS" ]
-  }, function(
-    path,
-    sourceAmount,
-    sourceBalance,
-    minDestination,
-    mustFail,
-    expectedErrorMessage
-  ) {
-    it(t("uniswap", "swap", "Should be able to swap tokens for tokens on Uniswap", mustFail), async function() {
-      // Setup
-      const sender = accounts[0];
-      await path[0] === "dai"
-        ? dai.mint(instance.address, sourceBalance)
-        : usdc.mint(instance.address, sourceBalance);
-      path = path.map((name) => name === "dai" ? dai.address : usdc.address);
-
-      try {
-        // Invocation using Mock as proxy for internal functions
-        const result = await instance.swap(weth.address, uniswapV2Router02.address, path, sourceAmount, minDestination, { from: sender });
-        assert(!mustFail, "It should have failed because data is invalid.");
-
-        // Validating state updates and events
-        uniswap
-          .uniswapSwapped(result)
-          .emitted(
-            sender,
-            instance.address,
-            path[0],
-            path[path.length - 1],
-            sourceAmount,
-          );
-      } catch (error) {
-        assert(mustFail);
-        assert(error);
-=======
         assert(mustFail, error.message);
->>>>>>> 28d1205b
         assert.equal(error.reason, expectedErrorMessage);
       }
     });
