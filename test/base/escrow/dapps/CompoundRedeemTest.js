// JS Libraries
const { withData } = require("leche");
const { t, DUMMY_ADDRESS } = require("../../../utils/consts");
const Timer = require("../../../../scripts/utils/Timer");
const { minutesToSeconds } = require("../../../utils/consts");
const { compound } = require("../../../utils/events");
const { assert } = require("chai");

// Mock contracts
const CDAI = artifacts.require("./mock/providers/compound/CDAIMock.sol");
const DAI = artifacts.require("./mock/token/DAIMock.sol");

// Smart contracts
const Compound = artifacts.require("./mock/base/escrow/dapps/CompoundMock.sol");

contract("CompoundRedeemTest", function(accounts) {
  const owner = accounts[0]

  const SIMULATE_COMPOUND_REDEEM_UNDERLYING_RETURN_ERROR = 66666666;
  const SIMULATE_COMPOUND_REDEEM_UNDERLYING_ERROR = 55555555;


  let instance;
  let cDai;
  let dai;

  let timer = new Timer(web3);

  beforeEach(async () => {
    instance = await Compound.new({ from: owner });
    dai = await DAI.new();
    cDai = await CDAI.new(dai.address, 1);
  });

  withData({
<<<<<<< HEAD
    _1_successful_redeem: [ 80, 100, false, false, false, null ],
    _2_successful_redeem_all: [ 80, 100, true, false, false, null ],
    _3_insufficient_balance: [ 100, 0, false, false, true, "COMPOUND_INSUFFICIENT_BALANCE" ],
    _4_compound_return_error: [ SIMULATE_COMPOUND_REDEEM_UNDERLYING_ERROR, SIMULATE_COMPOUND_REDEEM_UNDERLYING_ERROR, false, false, true, "COMPOUND_BALANCE_NOT_INCREASED" ],
    _5_compound_redeem_error: [ SIMULATE_COMPOUND_REDEEM_UNDERLYING_RETURN_ERROR, SIMULATE_COMPOUND_REDEEM_UNDERLYING_RETURN_ERROR, false, false, true, "COMPOUND_WITHDRAWAL_ERROR" ],
    _6_cToken_not_contract: [ 80, 100, false, true, true, "CTOKEN_ADDRESS_MUST_BE_CONTRACT" ],
   }, function(
=======
    _1_successful_redeem: [ owner, 80, 100, false, false, null ],
    _2_successful_redeem_all: [ owner, 80, 100, true, false, null ],
    _3_insufficient_balance: [ owner, 100, 0, false, true, "COMPOUND_INSUFFICIENT_BALANCE" ],
    _4_compound_return_error: [ owner, SIMULATE_COMPOUND_REDEEM_UNDERLYING_ERROR, SIMULATE_COMPOUND_REDEEM_UNDERLYING_ERROR, false, true, "COMPOUND_BALANCE_NOT_INCREASED" ],
    _5_compound_redeem_error: [ owner, SIMULATE_COMPOUND_REDEEM_UNDERLYING_RETURN_ERROR, SIMULATE_COMPOUND_REDEEM_UNDERLYING_RETURN_ERROR, false, true, "COMPOUND_WITHDRAWAL_ERROR" ]
  }, function(
    sender,
>>>>>>> f7ec8da5
    amount,
    underlyingBalance,
    redeemAll,
    cTokenNotContract,
    mustFail,
    expectedErrorMessage
  ) {
    it(t("escrow", "redeem", "Should be able (or not) to redeem tokens on Compound", mustFail), async function() {
      // Setup
      if (underlyingBalance > 0) {
        await dai.mint(instance.address, underlyingBalance);
        await instance.lend(cDai.address, underlyingBalance);

        const nextTimestamp = await timer.getCurrentTimestampInSecondsAndSum(minutesToSeconds(2));
        await timer.advanceBlockAtTime(nextTimestamp);
      }
<<<<<<< HEAD
      if (cTokenNotContract) {
        cDai.address = DUMMY_ADDRESS; 
      }
=======

>>>>>>> f7ec8da5
      try {
        const cBalanceBeforeRedeem = await cDai.balanceOf(instance.address);
        // Invocation
        let result;
        if (redeemAll) {
          amount = cBalanceBeforeRedeem;
          result = await instance.redeemAll(cDai.address, { from: sender });
        } else {
          result = await instance.redeem(cDai.address, amount, { from: sender });
        }
        assert(!mustFail, "It should have failed because data is invalid.");

        // Validating state changes
        const cBalance = await cDai.balanceOf(instance.address);

        // Validating events were emitted
        compound
          .compoundRedeemed(result)
          .emitted(
            sender,
            instance.address,
            amount,
            cDai.address,
            cBalance,
            dai.address,
            amount
          );
      } catch (error) {
        assert(mustFail, error.message);
        assert(error);
        assert.equal(error.reason, expectedErrorMessage);
      }
    });
  });
});<|MERGE_RESOLUTION|>--- conflicted
+++ resolved
@@ -33,23 +33,14 @@
   });
 
   withData({
-<<<<<<< HEAD
-    _1_successful_redeem: [ 80, 100, false, false, false, null ],
-    _2_successful_redeem_all: [ 80, 100, true, false, false, null ],
-    _3_insufficient_balance: [ 100, 0, false, false, true, "COMPOUND_INSUFFICIENT_BALANCE" ],
-    _4_compound_return_error: [ SIMULATE_COMPOUND_REDEEM_UNDERLYING_ERROR, SIMULATE_COMPOUND_REDEEM_UNDERLYING_ERROR, false, false, true, "COMPOUND_BALANCE_NOT_INCREASED" ],
-    _5_compound_redeem_error: [ SIMULATE_COMPOUND_REDEEM_UNDERLYING_RETURN_ERROR, SIMULATE_COMPOUND_REDEEM_UNDERLYING_RETURN_ERROR, false, false, true, "COMPOUND_WITHDRAWAL_ERROR" ],
-    _6_cToken_not_contract: [ 80, 100, false, true, true, "CTOKEN_ADDRESS_MUST_BE_CONTRACT" ],
+    _1_successful_redeem: [ owner, 80, 100, false, false, false, null ],
+    _2_successful_redeem_all: [ owner, 80, 100, true, false, false, null ],
+    _3_insufficient_balance: [ owner, 100, 0, false, false, true, "COMPOUND_INSUFFICIENT_BALANCE" ],
+    _4_compound_return_error: [ owner, SIMULATE_COMPOUND_REDEEM_UNDERLYING_ERROR, SIMULATE_COMPOUND_REDEEM_UNDERLYING_ERROR, false, false, true, "COMPOUND_BALANCE_NOT_INCREASED" ],
+    _5_compound_redeem_error: [ owner, SIMULATE_COMPOUND_REDEEM_UNDERLYING_RETURN_ERROR, SIMULATE_COMPOUND_REDEEM_UNDERLYING_RETURN_ERROR, false, false, true, "COMPOUND_WITHDRAWAL_ERROR" ],
+    _6_cToken_not_contract: [ owner, 80, 100, false, true, true, "CTOKEN_ADDRESS_MUST_BE_CONTRACT" ],
    }, function(
-=======
-    _1_successful_redeem: [ owner, 80, 100, false, false, null ],
-    _2_successful_redeem_all: [ owner, 80, 100, true, false, null ],
-    _3_insufficient_balance: [ owner, 100, 0, false, true, "COMPOUND_INSUFFICIENT_BALANCE" ],
-    _4_compound_return_error: [ owner, SIMULATE_COMPOUND_REDEEM_UNDERLYING_ERROR, SIMULATE_COMPOUND_REDEEM_UNDERLYING_ERROR, false, true, "COMPOUND_BALANCE_NOT_INCREASED" ],
-    _5_compound_redeem_error: [ owner, SIMULATE_COMPOUND_REDEEM_UNDERLYING_RETURN_ERROR, SIMULATE_COMPOUND_REDEEM_UNDERLYING_RETURN_ERROR, false, true, "COMPOUND_WITHDRAWAL_ERROR" ]
-  }, function(
     sender,
->>>>>>> f7ec8da5
     amount,
     underlyingBalance,
     redeemAll,
@@ -66,13 +57,9 @@
         const nextTimestamp = await timer.getCurrentTimestampInSecondsAndSum(minutesToSeconds(2));
         await timer.advanceBlockAtTime(nextTimestamp);
       }
-<<<<<<< HEAD
       if (cTokenNotContract) {
         cDai.address = DUMMY_ADDRESS; 
       }
-=======
-
->>>>>>> f7ec8da5
       try {
         const cBalanceBeforeRedeem = await cDai.balanceOf(instance.address);
         // Invocation
