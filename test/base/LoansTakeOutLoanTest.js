--- conflicted
+++ resolved
@@ -1,12 +1,7 @@
 // JS Libraries
 const withData = require('leche').withData;
-<<<<<<< HEAD
-const { t, getLatestTimestamp, FIVE_MIN, NULL_ADDRESS, TERMS_SET, ACTIVE } = require('../utils/consts');
+const { t, THIRTY_DAYS, getLatestTimestamp, FIVE_MIN, NULL_ADDRESS, TERMS_SET, ACTIVE } = require('../utils/consts');
 const { createLoanTerms } = require('../utils/structs');
-=======
-const { t, encode, createLoanInfo, THIRTY_DAYS } = require('../utils/consts');
-const { createLoanSig } = require('../utils/hashes');
->>>>>>> c244f216
 const { loans } = require('../utils/events');
 
 const ERC20InterfaceEncoder = require('../utils/encoders/ERC20InterfaceEncoder');
@@ -41,21 +36,14 @@
         lendingPoolInstance = await Mock.new();
         lendingTokenInstance = await Mock.new();
         oracleInstance = await Mock.new();
-<<<<<<< HEAD
+        const settingsInstance = await Settings.new(1, 1, THIRTY_DAYS);
         loanTermsConsInstance = await Mock.new();
-        instance = await Loans.new(
-            oracleInstance.address,
-            lendingPoolInstance.address,
-            loanTermsConsInstance.address,
-            FIVE_MIN
-=======
-        const settingsInstance = await Settings.new(1, 1, THIRTY_DAYS);
         instance = await Loans.new();
         await instance.initialize(
             oracleInstance.address,
             lendingPoolInstance.address,
+            loanTermsConsInstance.address,
             settingsInstance.address,
->>>>>>> c244f216
         );
 
         // encode lending token address
