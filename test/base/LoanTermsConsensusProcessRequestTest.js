--- conflicted
+++ resolved
@@ -136,13 +136,7 @@
                     [settingsNames.LiquidateEthPrice]: 9500,
                 }
             );
-<<<<<<< HEAD
-            
-            await instance.initialize(loansContract, settings.address, markets.address);
-            const txConfig = { from: loansContract };
-=======
             await instance.initialize(owner, loansInstance.address, settings.address);
->>>>>>> 754b88cc
 
             await instance.addSigner(nodeOne);
             await instance.addSigner(nodeTwo);
