--- conflicted
+++ resolved
@@ -42,7 +42,7 @@
     governance = await ATMGovernance.new()
     await governance.initialize(settingsInstance.address, owner, INITIAL_REWARD)
     tlr = await TLRToken.new()
-    tToken = await TDAI.new()
+    tToken = await TDAI.new(settingsInstance.address)
     instance = await ATMLiquidityMining.new()
     await instance.initialize(settingsInstance.address, governance.address, tlr.address, { from: owner })
   })
@@ -67,7 +67,6 @@
       }
       if (isPaused) {
         await atmSettingsInstance.givenMethodReturnBool(
-<<<<<<< HEAD
           atmSettingsEncoder.encodeIsATMPaused(),
           true
         )
@@ -111,22 +110,6 @@
         await instance.stake(tToken.address, amounts[a], { from: user })
       }
       let liquidityBalanceBefore = parseInt(await tToken.balanceOf(instance.address))
-=======
-            atmSettingsEncoder.encodeIsATMPaused(),
-            false
-        );
-        await settingsInstance.givenMethodReturnAddress(
-            settingsInterfaceEncoder.encodeATMSettings(),
-            atmSettingsInstance.address
-        );
-        governance = await ATMGovernance.new();
-        await governance.initialize(settingsInstance.address, owner, INITIAL_REWARD);
-        tlr = await TLRToken.new();
-        tToken = await TDAI.new(settingsInstance.address);
-        instance = await ATMLiquidityMining.new();
-        await instance.initialize(settingsInstance.address, governance.address, tlr.address, { from: owner });
-    });
->>>>>>> e5ca84d1
 
       try {
         // Setup
