--- conflicted
+++ resolved
@@ -3,7 +3,6 @@
 
 const addBase = (yargs) => {
     addNetwork(yargs);
-<<<<<<< HEAD
 };
 
 const addPairBase = (yargs) => {
@@ -12,16 +11,6 @@
     addCollTokenName(yargs);
 };
 
-=======
-};
-
-const addPairBase = (yargs) => {
-    addBase(yargs);
-    addTokenName(yargs);
-    addCollTokenName(yargs);
-};
-
->>>>>>> 2ab73985
 const addLendingPoolBase = (yargs) => {
     yargs.scriptName("yarn exec ./scripts/lendingPool/*.js");
     addPairBase(yargs);
@@ -80,115 +69,6 @@
         setOraclePrice: () => {
             addLoansBase(yargs);
             addNewValue(yargs);
-<<<<<<< HEAD
-            return yargs;
-        },
-    },
-    tokens: {
-        mint: () => {
-            addTokenName(yargs);
-            addReceiverIndex(yargs);
-            addAmount(yargs);
-            return yargs;
-        },
-        balanceOf: () => {
-            addTokenName(yargs);
-            addAccountIndex(yargs);
-            return yargs;
-        },
-    },
-    ganache: {
-        advanceTime: () => {
-            addNetwork(yargs);
-            addSeconds(yargs);
-            return yargs;
-        },
-        setOraclePrice: () => {
-            addLoansBase(yargs);
-            addNewValue(yargs);
-            return yargs;
-        },
-    },
-    tokens: {
-        mint: () => {
-            newOption(
-                yargs,
-                'tokenName',
-                'TN',
-                'string',
-                'Token name to mint.',
-                undefined,
-            );
-            newOption(
-                yargs,
-                'receiverIndex',
-                'RI',
-                'number',
-                'Address (index) that will receive the tokens.',
-                0,
-            );
-            newOption(
-                yargs,
-                'amount',
-                'A',
-                'number',
-                'Amount to mint. Default: 10000',
-                10000,
-            );
-            return yargs;
-        },
-        balanceOf: () => {
-            newOption(
-                yargs,
-                'tokenName',
-                'TN',
-                'string',
-                'Token name to mint.',
-                undefined,
-            );
-            newOption(
-                yargs,
-                'accountIndex',
-                'AI',
-                'number',
-                'Address (index) to verify the balance.',
-                0,
-            );
-
-            return yargs;
-        },
-    },
-    ganache: {
-        advanceTime: () => {
-            newOption(
-                yargs,
-                'network',
-                'N',
-                'string',
-                'Sets the network to use in the execution.',
-                undefined,
-            );
-            newOption(
-                yargs,
-                'seconds',
-                'S',
-                'number',
-                'Seconds to advance. Default: 120 seconds',
-                60 * 2,
-            );
-            return yargs;
-        },
-        setOraclePrice: () => {
-            loansBase(yargs);
-            newOption(
-                yargs,
-                'newValue',
-                'SI',
-                'number',
-                'New value.',
-                undefined,
-            );
-=======
             return yargs;
         },
     },
@@ -208,32 +88,6 @@
             addLoansBase(yargs);
             addBorrowerIndex(yargs);
             addRecipientIndex(yargs);
-            addDurationDays(yargs);
-            addDurationDays(yargs);
-            addAmount(yargs);
-            addCollAmount(yargs);
-            addNonce(yargs);
->>>>>>> 2ab73985
-            return yargs;
-        },
-    },
-    loans: {
-        getAllLoansFor: () => {
-            addLoansBase(yargs);
-            addBorrower(yargs);
-            return yargs;
-        },
-        listLoans: () => {
-            addLoansBase(yargs);
-            addInitialLoanId(yargs);
-            addFinalLoanId(yargs);
-            return yargs;
-        },
-        setLoanTerms: () => {
-            addLoansBase(yargs);
-            addBorrowerIndex(yargs);
-            addRecipientIndex(yargs);
-            addDurationDays(yargs);
             addDurationDays(yargs);
             addAmount(yargs);
             addCollAmount(yargs);
@@ -303,71 +157,6 @@
             addNewValue(yargs);
             addSettingName(yargs);
             addSenderIndex(yargs);
-<<<<<<< HEAD
-            return yargs;
-        },        
-    },
-    cTokens: () => {
-        addCTokenName(yargs);
-        return yargs;
-    },
-    settings: {
-        view: () => {
-            addBase(yargs);
-            return yargs;
-        },
-        setNewSetting: () => {
-            addBase(yargs);
-            addNewValue(yargs);
-            addSettingName(yargs);
-            addSenderIndex(yargs);
-            return yargs;
-        },        
-    },
-    cTokens: () => {
-        newOption(
-            yargs,
-            'cTokenName',
-            'CTN',
-            'string',
-            'CToken name to get the exchange rate.',
-            undefined,
-        );
-        return yargs;
-    },
-    settings: {
-        view: () => {
-            base(yargs);
-            return yargs;
-        },
-        setNewSetting: (defaultValue = 10) => {
-            base(yargs);
-            newOption(
-                yargs,
-                'newValue',
-                'NV',
-                'string',
-                'New value to set. Time is in seconds.',
-                defaultValue,
-            );
-            newOption(
-                yargs,
-                'settingName',
-                'SN',
-                'string',
-                'Setting name to connfigure.',
-                undefined,
-            );
-            newOption(
-                yargs,
-                'senderIndex',
-                'SI',
-                'string',
-                `Sender index account. By default is 0`,
-                0,
-            );
-=======
->>>>>>> 2ab73985
             return yargs;
         },
     },
