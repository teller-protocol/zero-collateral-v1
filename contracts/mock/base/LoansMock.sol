/*
    Copyright 2020 Fabrx Labs Inc.

    Licensed under the Apache License, Version 2.0 (the "License");
    you may not use this file except in compliance with the License.
    You may obtain a copy of the License at

    http://www.apache.org/licenses/LICENSE-2.0

    Unless required by applicable law or agreed to in writing, software
    distributed under the License is distributed on an "AS IS" BASIS,
    WITHOUT WARRANTIES OR CONDITIONS OF ANY KIND, either express or implied.
    See the License for the specific language governing permissions and
    limitations under the License.
*/
pragma solidity 0.5.17;
pragma experimental ABIEncoderV2;

import "../../base/Loans.sol";

contract LoansMock is Loans {

<<<<<<< HEAD
    constructor(
        address priceOracleAddress,
        address lendingPoolAddress,
        address loanTermsConsensusAddress,
        uint256 safetyInterval
    ) public Loans(
        priceOracleAddress,
        lendingPoolAddress,
        loanTermsConsensusAddress,
        safetyInterval
    ) { }
=======
>>>>>>> c244f216

    function setLoanIDCounter(uint256 newLoanIdCounter)
        external
    {
        loanIDCounter = newLoanIdCounter;
    }

    function setBorrowerLoans(address borrower, uint256[] calldata loanIDs) external {
        borrowerLoans[borrower] = loanIDs;
    }

    function setTotalCollateral(uint256 amount) external {
        totalCollateral = amount;
    }

    function externalPayLoan(uint256 loanID, uint256 toPay) external {
        _payLoan(loanID, toPay);
    }

    function externalConvertWeiToToken(uint256 weiAmount) external returns (uint256) {
        return _convertWeiToToken(weiAmount);
    }

    function externalConvertTokenToWei(uint256 tokenAmount) external returns (uint256) {
        return _convertTokenToWei(tokenAmount);
    }

    function setLoan(
        uint256 id,
        ZeroCollateralCommon.LoanTerms calldata loanTerms,
        uint256 termsExpiry,
        uint256 loanStartTime,
        uint256 collateral,
        uint256 lastCollateralIn,
        uint256 principalOwed,
        uint256 interestOwed,
        ZeroCollateralCommon.LoanStatus status,
        bool liquidated
    ) external {
        loans[id] = ZeroCollateralCommon.Loan({
            id: id,
            loanTerms: loanTerms,
            termsExpiry: termsExpiry,
            loanStartTime: loanStartTime,
            collateral: collateral,
            lastCollateralIn: lastCollateralIn,
            principalOwed: principalOwed,
            interestOwed: interestOwed,
            status: status,
            liquidated: liquidated
        });
    }

    function() external payable {}

}<|MERGE_RESOLUTION|>--- conflicted
+++ resolved
@@ -19,21 +19,6 @@
 import "../../base/Loans.sol";
 
 contract LoansMock is Loans {
-
-<<<<<<< HEAD
-    constructor(
-        address priceOracleAddress,
-        address lendingPoolAddress,
-        address loanTermsConsensusAddress,
-        uint256 safetyInterval
-    ) public Loans(
-        priceOracleAddress,
-        lendingPoolAddress,
-        loanTermsConsensusAddress,
-        safetyInterval
-    ) { }
-=======
->>>>>>> c244f216
 
     function setLoanIDCounter(uint256 newLoanIdCounter)
         external
