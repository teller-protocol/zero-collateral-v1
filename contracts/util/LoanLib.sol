pragma solidity 0.5.17;
pragma experimental ABIEncoderV2;

// Libraries
import "@openzeppelin/contracts-ethereum-package/contracts/math/SafeMath.sol";
import "../util/TellerCommon.sol";
import "../util/AddressLib.sol";

// Interfaces
import "../interfaces/SettingsInterface.sol";
import "../interfaces/EscrowInterface.sol";
import "../interfaces/LoansInterface.sol";

// Contracts

library LoanLib {
    using SafeMath for uint256;
    using NumbersLib for uint256;
    using NumbersLib for int256;
    using AddressLib for address payable;

    // Loan length will be inputted in seconds.
    uint256 internal constant SECONDS_PER_YEAR = 31536000;

    /**
        @notice Creates a loan with the loan request.
        @param loan The loan struct to initialize.
        @param request Loan request as per the struct of the Teller platform.
        @param loanID The id to use for the loan.
        @param interestRate Interest rate set in the loan terms.
        @param collateralRatio Collateral ratio set in the loan terms.
        @param maxLoanAmount Maximum loan amount that can be taken out, set in the loan terms.
        @return memory TellerCommon.Loan Loan struct as per the Teller platform.
     */
    function init(
        TellerCommon.Loan storage loan,
        TellerCommon.LoanRequest memory request,
        SettingsInterface settings,
        uint256 loanID,
        uint256 interestRate,
        uint256 collateralRatio,
        uint256 maxLoanAmount
    ) internal {
        require(
            loan.status == TellerCommon.LoanStatus.NonExistent,
            "LOAN_ALREADY_EXISTS"
        );
        request.borrower.requireNotEmpty("BORROWER_EMPTY");

        loan.id = loanID;
        loan.status = TellerCommon.LoanStatus.TermsSet;
        loan.loanTerms = TellerCommon.LoanTerms({
            borrower: request.borrower,
            recipient: request.recipient,
            interestRate: interestRate,
            collateralRatio: collateralRatio,
            maxLoanAmount: maxLoanAmount,
            duration: request.duration
        });

        uint256 termsExpiryTime = settings.getPlatformSettingValue(
            settings.consts().TERMS_EXPIRY_TIME_SETTING()
        );
        loan.termsExpiry = now.add(termsExpiryTime);
    }

    /**
        @notice Checks whether a loan is allowed to be deposited to an Externally Owned Account.
        @param loan The loan to check the collateral ratio for.
        @param settings The settings instance for the platform.
        @return bool indicating whether the loan with specified parameters can be deposited to an EOA.
     */
    function canGoToEOA(TellerCommon.Loan storage loan, SettingsInterface settings)
        public
        view
        returns (bool)
    {
        uint256 overCollateralizedBuffer = settings.getPlatformSettingValue(
            settings.consts().OVER_COLLATERALIZED_BUFFER_SETTING()
        );
        return loan.loanTerms.collateralRatio >= overCollateralizedBuffer;
    }

    /**
        @notice Checks whether the loan's collateral ratio is considered to be secured based on the settings collateral buffer value.
        @param loan The loan to check.
        @param settings The settings instance for the platform.
        @return bool value of it being secured or not.
    */
    function isSecured(TellerCommon.Loan storage loan, SettingsInterface settings)
        public
        view
        returns (bool)
    {
        return
            loan.loanTerms.collateralRatio >=
            settings.getPlatformSettingValue(
                settings.consts().COLLATERAL_BUFFER_SETTING()
            );
    }

    /**
        @notice Checks whether the status of a loan is Active or has Terms Set
        @param loan The loan for which to check the status
        @return bool value indicating if the loan is active or has terms set
     */
    function isActiveOrSet(TellerCommon.Loan storage loan) public view returns (bool) {
        return
            loan.status == TellerCommon.LoanStatus.Active ||
            loan.status == TellerCommon.LoanStatus.TermsSet;
    }

    /**
        @notice Returns the total amount owed for a specified loan.
        @param loan The loan to get the total amount owed.
     */
    function getTotalOwed(TellerCommon.Loan storage loan) public view returns (uint256) {
        if (loan.status == TellerCommon.LoanStatus.TermsSet) {
            uint256 interestOwed = getInterestOwedFor(loan, loan.loanTerms.maxLoanAmount);
            return loan.loanTerms.maxLoanAmount.add(interestOwed);
        } else if (loan.status == TellerCommon.LoanStatus.Active) {
            return loan.principalOwed.add(loan.interestOwed);
        }
        return 0;
    }

    /**
        @notice Returns the total amount owed for a specified loan.
        @param loan The loan to get the total amount owed.
     */
    function getLoanAmount(TellerCommon.Loan storage loan) public view returns (uint256) {
        if (loan.status == TellerCommon.LoanStatus.TermsSet) {
            return loan.loanTerms.maxLoanAmount;
        } else if (loan.status == TellerCommon.LoanStatus.Active) {
            return loan.borrowedAmount;
        }
        return 0;
    }

    /**
        @notice Returns the amount of interest owed for a given loan and loan amount.
        @param loan The loan to get the owed interest.
        @param amountBorrow The principal of the loan to take out.
     */
    function getInterestOwedFor(TellerCommon.Loan storage loan, uint256 amountBorrow)
        public
        view
        returns (uint256)
    {
        return amountBorrow.percent(getInterestRatio(loan));
    }

    /**
        @notice Returns the interest ratio based on the loan interest rate for the loan duration.
        @dev The interest rate on the loan terms is APY.
        @param loan The loan to get the interest rate for.
     */
    function getInterestRatio(TellerCommon.Loan memory loan)
        public
        view
        returns (uint256)
    {
        return
            loan.loanTerms.interestRate.mul(loan.loanTerms.duration).div(
                SECONDS_PER_YEAR
            );
    }

    /**
        @notice Get collateral information of a specific loan.
        @param loan The loan to get collateral info for.
        @param loansContract The loans contract instance for the loan.
        @return memory TellerCommon.LoanCollateralInfo Collateral information of the loan.
     */
    function getCollateralInfo(
        TellerCommon.Loan storage loan,
        LoansInterface loansContract
    ) public view returns (TellerCommon.LoanCollateralInfo memory) {
        (
            int256 neededInLending,
            int256 neededInCollateral,
            uint256 escrowLoanValue
        ) = getCollateralNeededInfo(loan, loansContract);
        return
            TellerCommon.LoanCollateralInfo({
                collateral: loan.collateral,
                valueInLendingTokens: getCollateralInLendingTokens(loan, loansContract),
                escrowLoanValue: escrowLoanValue,
                neededInLendingTokens: neededInLending,
                neededInCollateralTokens: neededInCollateral,
                moreCollateralRequired: neededInCollateral > int256(loan.collateral)
            });
    }

    /**
        @notice Returns the collateral needed for a loan, in the lending token, needed to take out the loan or for it be liquidated.
        @param loan The loan for which to get collateral information for
        @param loansContract The loans contract instance associated with the loan
        @return uint256 Collateral needed in lending token value
     */
    function getCollateralInLendingTokens(
        TellerCommon.Loan storage loan,
        LoansInterface loansContract
    ) public view returns (uint256) {
        if (!isActiveOrSet(loan)) {
            return 0;
        }
        return
            loansContract.settings().chainlinkAggregator().valueFor(
                loansContract.collateralToken(),
                loansContract.lendingToken(),
                loan.collateral
            );
    }

    /**
        @notice Get information on the collateral needed for the loan.
        @param loan The loan to get collateral info for.
        @param loansContract The loans contract instance for the loan.
        @return int256 Collateral needed in Lending tokens.
        @return int256 Collateral needed in Collateral tokens (wei)
        @return uint256 The value of the loan held in the escrow contract
     */
    function getCollateralNeededInfo(
        TellerCommon.Loan storage loan,
        LoansInterface loansContract
    )
        public
        view
        returns (
            int256 neededInLendingTokens,
            int256 neededInCollateralTokens,
            uint256 escrowLoanValue
        )
    {
        // Get collateral needed in lending tokens.
        (neededInLendingTokens, escrowLoanValue) = getCollateralNeededInTokens(
            loan,
            loansContract.settings()
        );

        if (neededInLendingTokens == 0) {
            neededInCollateralTokens = 0;
        } else {
            uint256 value = loansContract.settings().chainlinkAggregator().valueFor(
                loansContract.lendingToken(),
                loansContract.collateralToken(),
                uint256(
                    neededInLendingTokens < 0
                        ? -neededInLendingTokens
                        : neededInLendingTokens
                )
            );
            neededInCollateralTokens = int256(value);
            if (neededInLendingTokens < 0) {
                neededInCollateralTokens *= -1;
            }
        }
    }

    /**
        @notice Returns the minimum collateral value threshold, in the lending token, needed to take out the loan or for it be liquidated.
        @dev If the loan status is TermsSet, then the value is whats needed to take out the loan.
        @dev If the loan status is Active, then the value is the threshold at which the loan can be liquidated at.
        @param loan The loan to get needed collateral info for.
        @param settings The settings instance that holds the platform setting values.
        @return uint256 The minimum collateral value threshold required.
     */
    function getCollateralNeededInTokens(
        TellerCommon.Loan storage loan,
        SettingsInterface settings
    ) public view returns (int256 neededInLendingTokens, uint256 escrowLoanValue) {
        if (!isActiveOrSet(loan) || loan.loanTerms.collateralRatio == 0) {
            return (0, 0);
        }

        /*
            The collateral to principal owed ratio is the sum of:
                * collateral buffer percent
                * loan interest rate
                * liquidation reward percent
                * X factor of additional collateral
        */
        // * To take out a loan (if status == TermsSet), the required collateral is (max loan amount * the collateral ratio).
        // * For the loan to not be liquidated (when status == Active), the minimum collateral is (principal owed * (X collateral factor + liquidation reward)).
        // * If the loan has an escrow account, the minimum collateral is ((principal owed - escrow value) * (X collateral factor + liquidation reward)).
        if (loan.status == TellerCommon.LoanStatus.TermsSet) {
            neededInLendingTokens = int256(getLoanAmount(loan)).percent(
                loan.loanTerms.collateralRatio
            );
        } else {
<<<<<<< HEAD
            neededInLendingTokens = int256(loan.principalOwed);
=======
            neededInLendingTokens = int256(loan.principalOwed.add(loan.interestOwed));
>>>>>>> 4e13c1fa
            uint256 bufferPercent = settings.getPlatformSettingValue(
                settings.consts().COLLATERAL_BUFFER_SETTING()
            );
            uint256 requiredRatio = loan
                .loanTerms
                .collateralRatio
                .sub(getInterestRatio(loan))
                .sub(bufferPercent);
            if (loan.escrow != address(0)) {
                escrowLoanValue = EscrowInterface(loan.escrow).calculateTotalValue();
                neededInLendingTokens += neededInLendingTokens - int256(escrowLoanValue);
            }
            neededInLendingTokens = neededInLendingTokens.percent(requiredRatio);
        }
    }

    /**
        @notice It gets the current liquidation info for a given loan.
        @param loan The loan to get the info.
        @param loansContract The loans contract instance for the loan.
        @return liquidationInfo get current liquidation info for the given loan id.
     */
    function getLiquidationInfo(
        TellerCommon.Loan storage loan,
        LoansInterface loansContract
    ) public view returns (TellerCommon.LoanLiquidationInfo memory liquidationInfo) {
        liquidationInfo.collateralInfo = getCollateralInfo(loan, loansContract);
        liquidationInfo.amountToLiquidate = getTotalOwed(loan);

        // Maximum reward is the calculated value of required collateral minus the principal owed (see LoanLib.getCollateralNeededInTokens).+
        uint256 availableValue = liquidationInfo.collateralInfo.valueInLendingTokens.add(
            liquidationInfo.collateralInfo.escrowLoanValue
        );
        uint256 liquidationSetting = loansContract.settings().getPlatformSettingValue(
            loansContract.settings().consts().LIQUIDATE_ETH_PRICE_SETTING()
        );
        uint256 maxReward = liquidationInfo.amountToLiquidate.percent(
            liquidationSetting.diffOneHundredPercent()
        );
        if (availableValue < liquidationInfo.amountToLiquidate + maxReward) {
            liquidationInfo.rewardInCollateral = int256(availableValue);
        } else {
            liquidationInfo.rewardInCollateral = int256(maxReward);
        }

        liquidationInfo.liquidable =
            loan.status == TellerCommon.LoanStatus.Active &&
            (loan.loanStartTime.add(loan.loanTerms.duration) <= now ||
                (loan.loanTerms.collateralRatio > 0 &&
                    liquidationInfo.collateralInfo.moreCollateralRequired));
    }

    /**
        @notice Make a payment towards the interest and principal for a specified loan.
        @notice Payments are made towards the interest first.
        @param loan The loan the payment is for.
        @param toPay The amount of tokens to pay to the loan.
    */
    function payOff(TellerCommon.Loan storage loan, uint256 toPay) public {
        if (toPay >= loan.interestOwed) {
            toPay = toPay.sub(loan.interestOwed);
            loan.interestOwed = 0;
            if (toPay == 0) {
                return;
            }
        } else {
            loan.interestOwed = loan.interestOwed.sub(toPay);
            return;
        }
        loan.principalOwed = loan.principalOwed.sub(toPay);
    }
}<|MERGE_RESOLUTION|>--- conflicted
+++ resolved
@@ -289,11 +289,7 @@
                 loan.loanTerms.collateralRatio
             );
         } else {
-<<<<<<< HEAD
-            neededInLendingTokens = int256(loan.principalOwed);
-=======
             neededInLendingTokens = int256(loan.principalOwed.add(loan.interestOwed));
->>>>>>> 4e13c1fa
             uint256 bufferPercent = settings.getPlatformSettingValue(
                 settings.consts().COLLATERAL_BUFFER_SETTING()
             );
