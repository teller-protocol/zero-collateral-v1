pragma solidity 0.5.17;
pragma experimental ABIEncoderV2;

// Libraries
import "@openzeppelin/contracts-ethereum-package/contracts/math/SafeMath.sol";
import "../util/TellerCommon.sol";
import "../util/AddressLib.sol";

// Interfaces
import "../interfaces/SettingsInterface.sol";
import "../interfaces/EscrowInterface.sol";
import "../interfaces/LoansInterface.sol";
import "../providers/openzeppelin/SignedSafeMath.sol";

// Contracts

library LoanLib {
    using SafeMath for uint256;
    using SignedSafeMath for int256;
    using NumbersLib for uint256;
    using NumbersLib for int256;
    using AddressLib for address payable;

    // Loan length will be inputted in seconds.
    uint256 internal constant SECONDS_PER_YEAR = 31536000;

    /**
        @notice Creates a loan with the loan request.
        @param loan The loan struct to initialize.
        @param request Loan request as per the struct of the Teller platform.
        @param loanID The id to use for the loan.
        @param interestRate Interest rate set in the loan terms.
        @param collateralRatio Collateral ratio set in the loan terms.
        @param maxLoanAmount Maximum loan amount that can be taken out, set in the loan terms.
        @return memory TellerCommon.Loan Loan struct as per the Teller platform.
     */
    function init(
        TellerCommon.Loan storage loan,
        TellerCommon.LoanRequest memory request,
        SettingsInterface settings,
        uint256 loanID,
        uint256 interestRate,
        uint256 collateralRatio,
        uint256 maxLoanAmount
    ) internal {
        require(
            loan.status == TellerCommon.LoanStatus.NonExistent,
            "LOAN_ALREADY_EXISTS"
        );
        request.borrower.requireNotEmpty("BORROWER_EMPTY");

        loan.id = loanID;
        loan.status = TellerCommon.LoanStatus.TermsSet;
        loan.loanTerms = TellerCommon.LoanTerms({
            borrower: request.borrower,
            recipient: request.recipient,
            interestRate: interestRate,
            collateralRatio: collateralRatio,
            maxLoanAmount: maxLoanAmount,
            duration: request.duration
        });

        uint256 termsExpiryTime =
            settings.getPlatformSettingValue(
                settings.consts().TERMS_EXPIRY_TIME_SETTING()
            );
        loan.termsExpiry = now.add(termsExpiryTime);
    }

    /**
        @notice Checks whether a loan is allowed to be deposited to an Externally Owned Account.
        @param loan The loan to check the collateral ratio for.
        @param settings The settings instance for the platform.
        @return bool indicating whether the loan with specified parameters can be deposited to an EOA.
     */
    function canGoToEOA(
<<<<<<< HEAD
        TellerCommon.Loan memory loan,
=======
        TellerCommon.Loan storage loan,
>>>>>>> 32b7af75
        SettingsInterface settings
    ) public view returns (bool) {
        uint256 overCollateralizedBuffer =
            settings.getPlatformSettingValue(
                settings.consts().OVER_COLLATERALIZED_BUFFER_SETTING()
            );
        return loan.loanTerms.collateralRatio >= overCollateralizedBuffer;
    }

    /**
        @notice Checks whether the loan's collateral ratio is considered to be secured based on the settings collateral buffer value.
        @param loan The loan to check.
        @param settings The settings instance for the platform.
        @return bool value of it being secured or not.
    */
    function isSecured(
<<<<<<< HEAD
        TellerCommon.Loan memory loan,
=======
        TellerCommon.Loan storage loan,
>>>>>>> 32b7af75
        SettingsInterface settings
    ) public view returns (bool) {
        return
            loan.loanTerms.collateralRatio >=
            settings.getPlatformSettingValue(
                settings.consts().COLLATERAL_BUFFER_SETTING()
            );
    }

    /**
        @notice Checks whether the status of a loan is Active or has Terms Set
        @param loan The loan for which to check the status
        @return bool value indicating if the loan is active or has terms set
     */
<<<<<<< HEAD
    function isActiveOrSet(TellerCommon.Loan memory loan)
=======
    function isActiveOrSet(TellerCommon.Loan storage loan)
>>>>>>> 32b7af75
        public
        view
        returns (bool)
    {
        return
            loan.status == TellerCommon.LoanStatus.Active ||
            loan.status == TellerCommon.LoanStatus.TermsSet;
    }

    /**
        @notice Returns the total amount owed for a specified loan.
        @param loan The loan to get the total amount owed.
     */
<<<<<<< HEAD
    function getTotalOwed(TellerCommon.Loan memory loan)
=======
    function getTotalOwed(TellerCommon.Loan storage loan)
>>>>>>> 32b7af75
        public
        view
        returns (uint256)
    {
        if (loan.status == TellerCommon.LoanStatus.TermsSet) {
            uint256 interestOwed =
                getInterestOwedFor(loan, loan.loanTerms.maxLoanAmount);
            return loan.loanTerms.maxLoanAmount.add(interestOwed);
        } else if (loan.status == TellerCommon.LoanStatus.Active) {
            return loan.principalOwed.add(loan.interestOwed);
        }
        return 0;
    }

    /**
        @notice Returns the total amount owed for a specified loan.
        @param loan The loan to get the total amount owed.
     */
<<<<<<< HEAD
    function getLoanAmount(TellerCommon.Loan memory loan)
=======
    function getLoanAmount(TellerCommon.Loan storage loan)
>>>>>>> 32b7af75
        public
        view
        returns (uint256)
    {
        if (loan.status == TellerCommon.LoanStatus.TermsSet) {
            return loan.loanTerms.maxLoanAmount;
        } else if (loan.status == TellerCommon.LoanStatus.Active) {
            return loan.borrowedAmount;
        }
        return 0;
    }

    /**
        @notice Returns the amount of interest owed for a given loan and loan amount.
        @param loan The loan to get the owed interest.
        @param amountBorrow The principal of the loan to take out.
     */
    function getInterestOwedFor(
<<<<<<< HEAD
        TellerCommon.Loan memory loan,
=======
        TellerCommon.Loan storage loan,
>>>>>>> 32b7af75
        uint256 amountBorrow
    ) public view returns (uint256) {
        return amountBorrow.percent(getInterestRatio(loan));
    }

    /**
        @notice Returns the interest ratio based on the loan interest rate for the loan duration.
        @dev The interest rate on the loan terms is APY.
        @param loan The loan to get the interest rate for.
     */
    function getInterestRatio(TellerCommon.Loan memory loan)
        public
        pure
        returns (uint256)
    {
        return
            loan.loanTerms.interestRate.mul(loan.loanTerms.duration).div(
                SECONDS_PER_YEAR
            );
    }

    /**
        @notice Get collateral information of a specific loan.
        @param loan The loan to get collateral info for.
        @param loansContract The loans contract instance for the loan.
        @return memory TellerCommon.LoanCollateralInfo Collateral information of the loan.
     */
    function getCollateralInfo(
        TellerCommon.Loan memory loan,
        LoansInterface loansContract
    ) public view returns (TellerCommon.LoanCollateralInfo memory) {
        (
            int256 neededInLending,
            int256 neededInCollateral,
            uint256 escrowLoanValue
        ) = getCollateralNeededInfo(loan, loansContract);
        return
            TellerCommon.LoanCollateralInfo({
                collateral: loan.collateral,
                valueInLendingTokens: getCollateralInLendingTokens(
                    loan,
                    loansContract
                ),
                escrowLoanValue: escrowLoanValue,
                neededInLendingTokens: neededInLending,
                neededInCollateralTokens: neededInCollateral,
                moreCollateralRequired: neededInCollateral >
                    int256(loan.collateral)
            });
    }

    /**
        @notice Returns the collateral needed for a loan, in the lending token, needed to take out the loan or for it be liquidated.
        @param loan The loan for which to get collateral information for
        @param loansContract The loans contract instance associated with the loan
        @return uint256 Collateral needed in lending token value
     */
    function getCollateralInLendingTokens(
        TellerCommon.Loan memory loan,
        LoansInterface loansContract
    ) public view returns (uint256) {
        if (!isActiveOrSet(loan)) {
            return 0;
        }
        return
            loansContract.settings().chainlinkAggregator().valueFor(
                loansContract.collateralToken(),
                loansContract.lendingToken(),
                loan.collateral
            );
    }

    /**
        @notice Get information on the collateral needed for the loan.
        @param loan The loan to get collateral info for.
        @param loansContract The loans contract instance for the loan.
        @return int256 Collateral needed in Lending tokens.
        @return int256 Collateral needed in Collateral tokens (wei)
        @return uint256 The value of the loan held in the escrow contract
     */
    function getCollateralNeededInfo(
        TellerCommon.Loan memory loan,
        LoansInterface loansContract
    )
        public
        view
        returns (
            int256 neededInLendingTokens,
            int256 neededInCollateralTokens,
            uint256 escrowLoanValue
        )
    {
        // Get collateral needed in lending tokens.
        (neededInLendingTokens, escrowLoanValue) = getCollateralNeededInTokens(
            loan,
            loansContract.settings()
        );

        if (neededInLendingTokens == 0) {
            neededInCollateralTokens = 0;
        } else {
            uint256 value =
                loansContract.settings().chainlinkAggregator().valueFor(
                    loansContract.lendingToken(),
                    loansContract.collateralToken(),
                    uint256(
                        neededInLendingTokens < 0
                            ? -neededInLendingTokens
                            : neededInLendingTokens
                    )
                );
            neededInCollateralTokens = int256(value);
            if (neededInLendingTokens < 0) {
                neededInCollateralTokens = neededInCollateralTokens.mul(-1);
            }
        }
    }

    /**
        @notice Returns the minimum collateral value threshold, in the lending token, needed to take out the loan or for it be liquidated.
        @dev If the loan status is TermsSet, then the value is whats needed to take out the loan.
        @dev If the loan status is Active, then the value is the threshold at which the loan can be liquidated at.
        @param loan The loan to get needed collateral info for.
        @param settings The settings instance that holds the platform setting values.
        @return uint256 The minimum collateral value threshold required.
     */
    function getCollateralNeededInTokens(
        TellerCommon.Loan memory loan,
        SettingsInterface settings
    )
        public
        view
        returns (int256 neededInLendingTokens, uint256 escrowLoanValue)
    {
        if (!isActiveOrSet(loan) || loan.loanTerms.collateralRatio == 0) {
            return (0, 0);
        }

        /*
            The collateral to principal owed ratio is the sum of:
                * collateral buffer percent
                * loan interest rate
                * liquidation reward percent
                * X factor of additional collateral
        */
        // * To take out a loan (if status == TermsSet), the required collateral is (max loan amount * the collateral ratio).
        // * For the loan to not be liquidated (when status == Active), the minimum collateral is (principal owed * (X collateral factor + liquidation reward)).
        // * If the loan has an escrow account, the minimum collateral is ((principal owed - escrow value) * (X collateral factor + liquidation reward)).
        if (loan.status == TellerCommon.LoanStatus.TermsSet) {
            neededInLendingTokens = int256(getLoanAmount(loan)).percent(
                loan.loanTerms.collateralRatio
            );
        } else {
            neededInLendingTokens = int256(
                loan.principalOwed.add(loan.interestOwed)
            );
            uint256 bufferPercent =
                settings.getPlatformSettingValue(
                    settings.consts().COLLATERAL_BUFFER_SETTING()
                );
            uint256 requiredRatio =
                loan.loanTerms.collateralRatio.sub(getInterestRatio(loan)).sub(
                    bufferPercent
                );
            if (loan.escrow != address(0)) {
                escrowLoanValue = EscrowInterface(loan.escrow)
                    .calculateTotalValue();
                neededInLendingTokens +=
                    neededInLendingTokens -
                    int256(escrowLoanValue);
            }
            neededInLendingTokens = neededInLendingTokens.percent(
                requiredRatio
            );
        }
    }

    /**
        @notice It gets the current liquidation info for a given loan.
        @param loan The loan to get the info.
        @param loansContract The loans contract instance for the loan.
        @return liquidationInfo get current liquidation info for the given loan id.
     */
    function getLiquidationInfo(
        TellerCommon.Loan memory loan,
        LoansInterface loansContract
    )
        public
        view
        returns (TellerCommon.LoanLiquidationInfo memory liquidationInfo)
    {
        liquidationInfo.collateralInfo = getCollateralInfo(loan, loansContract);
        liquidationInfo.amountToLiquidate = getTotalOwed(loan);

        // Maximum reward is the calculated value of required collateral minus the principal owed (see LoanLib.getCollateralNeededInTokens).+
        uint256 availableValue =
            liquidationInfo.collateralInfo.valueInLendingTokens.add(
                liquidationInfo.collateralInfo.escrowLoanValue
            );
        uint256 liquidationSetting =
            loansContract.settings().getPlatformSettingValue(
                loansContract.settings().consts().LIQUIDATE_ETH_PRICE_SETTING()
            );
        uint256 maxReward =
            liquidationInfo.amountToLiquidate.percent(
                liquidationSetting.diffOneHundredPercent()
            );
        if (availableValue < liquidationInfo.amountToLiquidate + maxReward) {
            liquidationInfo.rewardInCollateral = int256(availableValue);
        } else {
            liquidationInfo.rewardInCollateral = int256(maxReward);
        }

        liquidationInfo.liquidable =
            loan.status == TellerCommon.LoanStatus.Active &&
            (loan.loanStartTime.add(loan.loanTerms.duration) <= now ||
                (loan.loanTerms.collateralRatio > 0 &&
                    liquidationInfo.collateralInfo.moreCollateralRequired));
    }

    /**
        @notice Make a payment towards the interest and principal for a specified loan.
        @notice Payments are made towards the interest first.
        @param loan The loan the payment is for.
        @param toPay The amount of tokens to pay to the loan.
        @return principalPaid the amount of principal paid back
        @return interestPaid the amount of interest paid back
    */
    function payOff(TellerCommon.Loan storage loan, uint256 toPay)
        public
        returns (uint256 principalPaid, uint256 interestPaid)
    {
        if (toPay < loan.interestOwed) {
            interestPaid = toPay;
            loan.interestOwed = loan.interestOwed.sub(toPay);
        } else {
            if (loan.interestOwed > 0) {
                interestPaid = loan.interestOwed;
                toPay = toPay.sub(interestPaid);
                loan.interestOwed = 0;
            }

            if (toPay > 0) {
                principalPaid = toPay;
                loan.principalOwed = loan.principalOwed.sub(toPay);
            }
        }
    }
}<|MERGE_RESOLUTION|>--- conflicted
+++ resolved
@@ -74,11 +74,7 @@
         @return bool indicating whether the loan with specified parameters can be deposited to an EOA.
      */
     function canGoToEOA(
-<<<<<<< HEAD
-        TellerCommon.Loan memory loan,
-=======
-        TellerCommon.Loan storage loan,
->>>>>>> 32b7af75
+        TellerCommon.Loan memory loan,
         SettingsInterface settings
     ) public view returns (bool) {
         uint256 overCollateralizedBuffer =
@@ -95,11 +91,7 @@
         @return bool value of it being secured or not.
     */
     function isSecured(
-<<<<<<< HEAD
-        TellerCommon.Loan memory loan,
-=======
-        TellerCommon.Loan storage loan,
->>>>>>> 32b7af75
+        TellerCommon.Loan memory loan,
         SettingsInterface settings
     ) public view returns (bool) {
         return
@@ -114,11 +106,7 @@
         @param loan The loan for which to check the status
         @return bool value indicating if the loan is active or has terms set
      */
-<<<<<<< HEAD
     function isActiveOrSet(TellerCommon.Loan memory loan)
-=======
-    function isActiveOrSet(TellerCommon.Loan storage loan)
->>>>>>> 32b7af75
         public
         view
         returns (bool)
@@ -132,11 +120,7 @@
         @notice Returns the total amount owed for a specified loan.
         @param loan The loan to get the total amount owed.
      */
-<<<<<<< HEAD
     function getTotalOwed(TellerCommon.Loan memory loan)
-=======
-    function getTotalOwed(TellerCommon.Loan storage loan)
->>>>>>> 32b7af75
         public
         view
         returns (uint256)
@@ -155,11 +139,7 @@
         @notice Returns the total amount owed for a specified loan.
         @param loan The loan to get the total amount owed.
      */
-<<<<<<< HEAD
     function getLoanAmount(TellerCommon.Loan memory loan)
-=======
-    function getLoanAmount(TellerCommon.Loan storage loan)
->>>>>>> 32b7af75
         public
         view
         returns (uint256)
@@ -178,11 +158,7 @@
         @param amountBorrow The principal of the loan to take out.
      */
     function getInterestOwedFor(
-<<<<<<< HEAD
-        TellerCommon.Loan memory loan,
-=======
-        TellerCommon.Loan storage loan,
->>>>>>> 32b7af75
+        TellerCommon.Loan memory loan,
         uint256 amountBorrow
     ) public view returns (uint256) {
         return amountBorrow.percent(getInterestRatio(loan));
