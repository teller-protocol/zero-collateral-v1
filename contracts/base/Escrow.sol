--- conflicted
+++ resolved
@@ -107,32 +107,19 @@
         @notice Calculate the value of the loan by getting the value of all tokens the Escrow owns.
         @return Escrow total value denoted in the lending token.
      */
-<<<<<<< HEAD
-    function calculateTotalValue()
-        public
-        view
-        returns (TellerCommon.EscrowValue memory value)
-    {
-=======
     function calculateLoanValue() public view returns (uint256) {
         uint256 valueInEth;
->>>>>>> 4a898231
         address[] memory tokens = getTokens();
         for (uint256 i = 0; i < tokens.length; i++) {
             if (tokens[i] == settings().WETH_ADDRESS()) {
                 valueInEth = valueInEth.add(_balanceOf(tokens[i]));
             } else {
-<<<<<<< HEAD
-                value.valueInEth = value.valueInEth.add(
-                    _valueOfIn(tokens[i], settings().ETH_ADDRESS(), _balanceOf(tokens[i]))
-=======
                 valueInEth = valueInEth.add(
                     _valueOfIn(
                         tokens[i],
                         settings().ETH_ADDRESS(),
                         _balanceOf(tokens[i])
                     )
->>>>>>> 4a898231
                 );
             }
         }
