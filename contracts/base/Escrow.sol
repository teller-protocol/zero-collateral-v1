--- conflicted
+++ resolved
@@ -54,11 +54,7 @@
         onlyBorrower
     {
         TellerCommon.Dapp memory dapp =
-<<<<<<< HEAD
-            _getSettings().escrowFactory().dapps(dappData.location);
-=======
             settings.escrowFactory().dapps(dappData.location);
->>>>>>> dbf66fd8
         require(dapp.exists, "DAPP_NOT_WHITELISTED");
         require(
             dapp.unsecured || getLoansContract().isLoanSecured(getLoanID()),
@@ -79,24 +75,6 @@
     }
 
     /**
-<<<<<<< HEAD
-        @notice Gets the borrower for this Escrow's loan.
-        @return address of this Escrow's loans
-     */
-    function getBorrower() public view returns (address) {
-        return loans.loans(loanID).loanTerms.borrower;
-    }
-
-    /**
-        @notice Returns this Escrow's loan instance.
-     */
-    function getLoan() public view returns (TellerCommon.Loan memory) {
-        return loans.loans(loanID);
-    }
-
-    /**
-=======
->>>>>>> dbf66fd8
         @notice Calculate the value of the loan by getting the value of all tokens the Escrow owns.
         @return Escrow total value denoted in the lending token.
      */
@@ -118,15 +96,7 @@
         }
 
         return
-<<<<<<< HEAD
-            _valueOfIn(
-                _getSettings().ETH_ADDRESS(),
-                loans.lendingToken(),
-                valueInEth
-            );
-=======
             _valueOfIn(settings.ETH_ADDRESS(), getLendingToken(), valueInEth);
->>>>>>> dbf66fd8
     }
 
     /**
@@ -156,11 +126,8 @@
         @dev The loan must not be active.
         @dev The recipient must be the loan borrower AND the loan must be already liquidated.
     */
-<<<<<<< HEAD
-    function claimTokens() external onlyOwner() {
-=======
+
     function claimTokens() external onlyBorrower {
->>>>>>> dbf66fd8
         require(
             getLoan().status == TellerCommon.LoanStatus.Closed,
             "LOAN_NOT_CLOSED"
@@ -210,19 +177,11 @@
             // get value of token balance in collateral value
             if (balance > 0) {
                 uint256 valueInCollateralToken =
-<<<<<<< HEAD
-                    (tokens[i] == loans.collateralToken())
-                        ? balance
-                        : _valueOfIn(
-                            tokens[i],
-                            loans.collateralToken(),
-=======
                     (tokens[i] == getLoansContract().collateralToken())
                         ? balance
                         : _valueOfIn(
                             tokens[i],
                             getLoansContract().collateralToken(),
->>>>>>> dbf66fd8
                             balance
                         );
                 // if <= value, transfer tokens
@@ -234,16 +193,12 @@
                     valueLeftToTransfer = valueLeftToTransfer.sub(
                         valueInCollateralToken
                     );
-<<<<<<< HEAD
                 } else {
                     IERC20(tokens[i]).safeTransfer(
                         recipient,
                         valueLeftToTransfer
                     );
                     valueLeftToTransfer = 0;
-=======
-                    _tokenUpdated(tokens[i]);
->>>>>>> dbf66fd8
                 }
                 _tokenUpdated(tokens[i]);
             }
@@ -256,26 +211,13 @@
         @param loansAddress loans contract address.
         @param loanID the loan ID associated to this escrow instance.
      */
-<<<<<<< HEAD
-    function initialize(address loansAddress, uint256 aLoanID)
-        public
-        isNotInitialized()
-    {
-        require(loansAddress.isContract(), "LOANS_MUST_BE_A_CONTRACT");
-
-        loans = LoansInterface(loansAddress);
-        loanID = aLoanID;
-
-        Ownable.initialize(getBorrower());
-        TInitializable._initialize();
-=======
+
     function initialize(address loansAddress, uint256 loanID)
         public
         isNotInitialized
     {
         BaseEscrowDapp._initialize(loansAddress, loanID);
         Base._initialize(address(getLoansContract().settings()));
->>>>>>> dbf66fd8
 
         // Initialize tokens list with the borrowed token.
         address lendingToken = getLendingToken();
