pragma solidity 0.5.17;

// External Libraries
import "@openzeppelin/contracts-ethereum-package/contracts/token/ERC20/IERC20.sol";
import "@openzeppelin/contracts-ethereum-package/contracts/utils/Address.sol";

// Common
import "../../../util/AddressLib.sol";

//Contracts
import "../../BaseEscrowDapp.sol";

// Interfaces
import "./ICompound.sol";
import "../../../providers/compound/CErc20Interface.sol";

/*****************************************************************************************************/
/**                                             WARNING                                             **/
/**                      DAPP CONTRACT IS AN EXTENSION OF THE ESCROW CONTRACT                       **/
/**  ---------------------------------------------------------------------------------------------  **/
/**  Because there are multiple dApp contracts, and they all extend the Escrow contract that is     **/
/**  itself upgradeable, they cannot have their own storage variables as they would cause the the   **/
/**  storage slots to be overwritten on the Escrow proxy contract!                                  **/
/**                                                                                                 **/
/**  Visit https://docs.openzeppelin.com/upgrades/2.6/proxies#upgrading-via-the-proxy-pattern for   **/
/**  more information.                                                                              **/
/*****************************************************************************************************/
/**
    @notice This contract is used to define Compound dApp actions available. All dapp actions are invoked via 
        delegatecalls from Escrow contract, so this contract's state is really Escrow. 
    @author develop@teller.finance
 */
contract Compound is ICompound, BaseEscrowDapp {
    using AddressLib for address;
    using Address for address;

    /* State Variables */
    // State is shared with Escrow contract as it uses delegateCall() to interact with this contract.

    /**
        @notice To lend we first have to approve the cToken to access the token balance then mint. 
        @param cTokenAddress address of the token.
        @param amount amount of tokens to mint. 
    */
<<<<<<< HEAD
    function lend(address cTokenAddress, uint256 amount) public {
        require(cTokenAddress.isContract(), "CTOKEN_ADDRESS_MUST_BE_CONTRACT");
=======
    function lend(address cTokenAddress, uint256 amount) public onlyOwner() {
>>>>>>> f7ec8da5
        CErc20Interface cToken = CErc20Interface(cTokenAddress);
        uint256 balanceBeforeMint = cToken.balanceOf(address(this));
        IERC20 underlying = IERC20(cToken.underlying());
        require(
            underlying.balanceOf(address(this)) >= amount,
            "COMPOUND_INSUFFICIENT_UNDERLYING"
        );

        underlying.approve(cTokenAddress, amount);
        uint256 result = cToken.mint(amount);
        require(result == 0, "COMPOUND_DEPOSIT_ERROR");

        uint256 balanceAfterMint = cToken.balanceOf(address(this));
        require(
            balanceAfterMint >= (balanceBeforeMint + amount),
            "COMPOUND_BALANCE_NOT_INCREASED"
        );

        _tokenUpdated(cTokenAddress);
        _tokenUpdated(address(underlying));

        uint256 underlyingBalance = underlying.balanceOf(address(this));
        emit CompoundLended(
            msg.sender,
            address(this),
            amount,
            cTokenAddress,
            balanceAfterMint,
            address(underlying),
            underlyingBalance
        );
    }

    /**
        @notice This function calls Compound redeemUnderlying().
        @param cTokenAddress address of the token.
        @param amount amount of underlying tokens to redeem.
    */
<<<<<<< HEAD
    function redeem(address cTokenAddress, uint256 amount) public {
        require(cTokenAddress.isContract(), "CTOKEN_ADDRESS_MUST_BE_CONTRACT");
        require(_balance(cTokenAddress) >= amount, "COMPOUND_INSUFFICIENT_BALANCE");
=======
    function redeem(address cTokenAddress, uint256 amount) public onlyOwner() {
        require(_balanceOf(cTokenAddress) >= amount, "COMPOUND_INSUFFICIENT_BALANCE");
>>>>>>> f7ec8da5
        CErc20Interface cToken = CErc20Interface(cTokenAddress);
        IERC20 underlying = IERC20(cToken.underlying());
        uint256 balanceBeforeRedeem = underlying.balanceOf(address(this));

        uint256 result = cToken.redeemUnderlying(amount);
        require(result == 0, "COMPOUND_WITHDRAWAL_ERROR");

        uint256 underlyingBalanceAfterRedeem = underlying.balanceOf(address(this));
        require(
            underlyingBalanceAfterRedeem >= (balanceBeforeRedeem + amount),
            "COMPOUND_BALANCE_NOT_INCREASED"
        );

        _tokenUpdated(cTokenAddress);
        _tokenUpdated(address(underlying));

        uint256 cTokenBalanceAfterRedeem = cToken.balanceOf(address(this));
        emit CompoundRedeemed(
            msg.sender,
            address(this),
            amount,
            cTokenAddress,
            cTokenBalanceAfterRedeem,
            address(underlying),
            underlyingBalanceAfterRedeem
        );
    }

    /**
        @notice This function redeems complete token balance.
        @param cTokenAddress address of the token.
    */
    function redeemAll(address cTokenAddress) public onlyOwner() {
        uint256 amount = _balanceOf(cTokenAddress);
        redeem(cTokenAddress, amount);
    }
}<|MERGE_RESOLUTION|>--- conflicted
+++ resolved
@@ -42,12 +42,8 @@
         @param cTokenAddress address of the token.
         @param amount amount of tokens to mint. 
     */
-<<<<<<< HEAD
-    function lend(address cTokenAddress, uint256 amount) public {
+    function lend(address cTokenAddress, uint256 amount) public onlyOwner() {
         require(cTokenAddress.isContract(), "CTOKEN_ADDRESS_MUST_BE_CONTRACT");
-=======
-    function lend(address cTokenAddress, uint256 amount) public onlyOwner() {
->>>>>>> f7ec8da5
         CErc20Interface cToken = CErc20Interface(cTokenAddress);
         uint256 balanceBeforeMint = cToken.balanceOf(address(this));
         IERC20 underlying = IERC20(cToken.underlying());
@@ -86,14 +82,9 @@
         @param cTokenAddress address of the token.
         @param amount amount of underlying tokens to redeem.
     */
-<<<<<<< HEAD
-    function redeem(address cTokenAddress, uint256 amount) public {
+    function redeem(address cTokenAddress, uint256 amount) public onlyOwner() {
         require(cTokenAddress.isContract(), "CTOKEN_ADDRESS_MUST_BE_CONTRACT");
         require(_balance(cTokenAddress) >= amount, "COMPOUND_INSUFFICIENT_BALANCE");
-=======
-    function redeem(address cTokenAddress, uint256 amount) public onlyOwner() {
-        require(_balanceOf(cTokenAddress) >= amount, "COMPOUND_INSUFFICIENT_BALANCE");
->>>>>>> f7ec8da5
         CErc20Interface cToken = CErc20Interface(cTokenAddress);
         IERC20 underlying = IERC20(cToken.underlying());
         uint256 balanceBeforeRedeem = underlying.balanceOf(address(this));
