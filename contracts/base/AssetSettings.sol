--- conflicted
+++ resolved
@@ -81,18 +81,13 @@
   function createAssetSetting(
     address assetAddress,
     address cTokenAddress,
-<<<<<<< HEAD
-    uint256 maxLoanAmount
-  )
-    external
-    onlyPauser()
-    {
-=======
     uint256 maxLoanAmount,
     uint256 maxTVLAmount,
     uint256 maxDebtRatio
-  ) external {
->>>>>>> 7664625e
+  ) 
+    external
+    onlyPauser()
+  {
     assetAddress.requireNotEmpty("ASSET_ADDRESS_REQUIRED");
     cTokenAddress.requireNotEmpty("CTOKEN_ADDRESS_REQUIRED");
 
