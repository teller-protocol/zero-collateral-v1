--- conflicted
+++ resolved
@@ -356,11 +356,7 @@
         loans[loanID].liquidated = true;
 
         // the caller gets the collateral from the loan
-<<<<<<< HEAD
         _payOutLiquidator(loanID, msg.sender);
-=======
-        _payOutLoan(loanID, liquidationInfo.collateralInfo.collateral, msg.sender);
->>>>>>> 4a898231
 
         // the liquidator pays x% of the collateral price
         lendingPool.liquidationPayment(liquidationInfo.amountToLiquidate, msg.sender);
@@ -658,34 +654,11 @@
     }
 
     /**
-<<<<<<< HEAD
-        @notice Returns the value of collateral
-        @param loanID The loan ID to get collateral info for
-        @return uint256 The amount of collateral needed in lending tokens (not wei)
-     */
-    function _getCollateralNeededInTokens(uint256 loanID)
-        internal
-        view
-        returns (uint256)
-    {
-        uint256 loanAmount = _getTotalOwed(loanID);
-        uint256 collateralRatio = loans[loanID].loanTerms.collateralRatio;
-        return loanAmount.percent(collateralRatio);
-    }
-
-    /**
-=======
->>>>>>> 4a898231
         @notice Returns the total amount owed for a specified loan
         @param loanID The id of the loan to get the total amount owed
      */
     function _getTotalOwed(uint256 loanID) internal view returns (uint256) {
-<<<<<<< HEAD
-        TellerCommon.LoanStatus currentStatus = loans[loanID].status;
-        if (currentStatus == TellerCommon.LoanStatus.TermsSet) {
-=======
         if (loans[loanID].status == TellerCommon.LoanStatus.TermsSet) {
->>>>>>> 4a898231
             uint256 interestOwed = _getInterestOwed(
                 loanID,
                 loans[loanID].loanTerms.maxLoanAmount
@@ -733,14 +706,6 @@
         liquidationInfo.amountToLiquidate = _getTotalOwed(loanID).percent(
             liquidateEthPrice
         );
-<<<<<<< HEAD
-        liquidationInfo = TellerCommon.LoanLiquidationInfo({
-            liquidable: canLiquidateLoan(loanID),
-            collateral: collateral,
-            collateralInTokens: collateralInTokens,
-            amountToLiquidate: collateralInTokens.percent(liquidateEthPrice)
-        });
-=======
 
         liquidationInfo.rewardInCollateral = liquidationInfo
             .collateralInfo
@@ -772,7 +737,6 @@
             (loan.loanStartTime.add(loan.loanTerms.duration) <= now ||
                 (loan.loanTerms.collateralRatio > 0 &&
                     liquidationInfo.collateralInfo.moreCollateralRequired));
->>>>>>> 4a898231
     }
 
     /**
