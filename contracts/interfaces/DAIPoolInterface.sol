pragma solidity 0.5.17;


interface DAIPoolInterface {
    function depositDai(uint256 amount) external;

    function withdrawDai(uint256 amount) external;

    function repayDai(uint256 amount, address borrower) external;

    function liquidationPayment(uint256 amount, address liquidator) external;

    function createLoan(uint256 amount, address borrower) external returns (bool);

<<<<<<< HEAD
    // function withdrawInterest(uint256 amount) external;

=======
    function withdrawInterest(uint256 amount) external;
>>>>>>> 8a0021e1
}<|MERGE_RESOLUTION|>--- conflicted
+++ resolved
@@ -1,5 +1,4 @@
 pragma solidity 0.5.17;
-
 
 interface DAIPoolInterface {
     function depositDai(uint256 amount) external;
@@ -12,10 +11,5 @@
 
     function createLoan(uint256 amount, address borrower) external returns (bool);
 
-<<<<<<< HEAD
-    // function withdrawInterest(uint256 amount) external;
-
-=======
     function withdrawInterest(uint256 amount) external;
->>>>>>> 8a0021e1
 }