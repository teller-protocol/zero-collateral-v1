pragma solidity 0.5.17;
pragma experimental ABIEncoderV2;

import "../util/PlatformSettingsLib.sol";
import "./EscrowFactoryInterface.sol";
import "./LogicVersionsRegistryInterface.sol";
import "../settings/IATMSettings.sol";
import "../util/SettingsConsts.sol";
import "../providers/chainlink/IChainlinkAggregator.sol";
import "../interfaces/AssetSettingsInterface.sol";
import "./MarketFactoryInterface.sol";

/**
    @notice This interface defines all function to manage the platform configuration.

    @author develop@teller.finance
 */
interface SettingsInterface {
  /**
        @notice This event is emitted when a new platform setting is created.
        @param settingName new setting name.
        @param sender address that created it.
        @param value value for the new setting.
     */
  event PlatformSettingCreated(
    bytes32 indexed settingName,
    address indexed sender,
    uint256 value,
    uint256 minValue,
    uint256 maxValue
  );

  /**
        @notice This event is emitted when a current platform setting is removed.
        @param settingName setting name removed.
        @param sender address that removed it.
     */
  event PlatformSettingRemoved(
    bytes32 indexed settingName,
    uint256 lastValue,
    address indexed sender
  );

  /**
        @notice This event is emitted when a platform setting is updated.
        @param settingName settings name updated.
        @param sender address that updated it.
        @param oldValue old value for the setting.
        @param newValue new value for the setting.
     */
  event PlatformSettingUpdated(
    bytes32 indexed settingName,
    address indexed sender,
    uint256 oldValue,
    uint256 newValue
  );

  /**
        @notice This event is emitted when a lending pool is paused.
        @param account address that paused the lending pool.
        @param lendingPoolAddress lending pool address which was paused.
     */
  event LendingPoolPaused(address indexed account, address indexed lendingPoolAddress);

  /**
        @notice This event is emitted when a lending pool is unpaused.
        @param account address that paused the lending pool.
        @param lendingPoolAddress lending pool address which was unpaused.
     */
  event LendingPoolUnpaused(address indexed account, address indexed lendingPoolAddress);

  /**
        @notice It creates a new platform setting given a setting name, value, min and max values.
        @param settingName setting name to create.
        @param value the initial value for the given setting name.
        @param minValue the min value for the setting.
        @param maxValue the max value for the setting.
     */
  function createPlatformSetting(
    bytes32 settingName,
    uint256 value,
    uint256 minValue,
    uint256 maxValue
  ) external;

  function consts() external view returns (SettingsConsts);

  function assetSettings() external view returns (AssetSettingsInterface);

  /**
        @notice It updates an existent platform setting given a setting name.
        @notice It only allows to update the value (not the min or max values).
        @notice In case you need to update the min or max values, you need to remove it, and create it again.
        @param settingName setting name to update.
        @param newValue the new value to set.
     */
  function updatePlatformSetting(bytes32 settingName, uint256 newValue) external;

  /**
        @notice Removes a current platform setting given a setting name.
        @param settingName to remove.
     */
  function removePlatformSetting(bytes32 settingName) external;

  /**
        @notice It gets the current platform setting for a given setting name
        @param settingName to get.
        @return the current platform setting.
     */
  function getPlatformSetting(bytes32 settingName)
    external
    view
    returns (PlatformSettingsLib.PlatformSetting memory);

  /**
        @notice It gets the current platform setting value for a given setting name
        @param settingName to get.
        @return the current platform setting value.
     */
  function getPlatformSettingValue(bytes32 settingName) external view returns (uint256);

  /**
        @notice It tests whether a setting name is already configured.
        @param settingName setting name to test.
        @return true if the setting is already configured. Otherwise it returns false.
     */
  function hasPlatformSetting(bytes32 settingName) external view returns (bool);

  /**
        @notice It gets whether the platform is paused or not.
        @return true if platform is paused. Otherwise it returns false.
     */
  function isPaused() external view returns (bool);

  /**
        @notice It gets whether a lending pool is paused or not.
        @param lendingPoolAddress lending pool address to test.
        @return true if the lending pool is paused. Otherwise it returns false.
     */
  function lendingPoolPaused(address lendingPoolAddress) external view returns (bool);

  /**
        @notice It pauses a specific lending pool.
        @param lendingPoolAddress lending pool address to pause.
     */
  function pauseLendingPool(address lendingPoolAddress) external;

  /**
        @notice It unpauses a specific lending pool.
        @param lendingPoolAddress lending pool address to unpause.
     */
  function unpauseLendingPool(address lendingPoolAddress) external;

  function platformSettings(bytes32)
    external
    view
    returns (PlatformSettingsLib.PlatformSetting memory);

  /**
        @notice Tests whether an account has the pauser role.
        @param account account to test.
        @return true if account has the pauser role. Otherwise it returns false.
     */
  function isPauser(address account) external view returns (bool);

  /**
        @notice Requires an account to have the pauser role.
        @param account account to test.
     */
  function requirePauserRole(address account) external view;

  /**
        @notice Restricts the use of the Teller protocol to authorized wallet addresses only
        @param restriction Bool turning the resitriction on or off
     */
  function restrictPlatform(bool restriction) external;

  /**
        @notice Adds a wallet address to the list of authorized wallets
        @param addressToAdd The wallet address of the user being authorized
     */
  function addAuthorizedAddress(address addressToAdd) external;

  /**
        @notice Adds a list of wallet addresses to the list of authorized wallets
        @param addressesToAdd The list of wallet addresses being authorized
     */
  function addAuthorizedAddressList(address[] calldata addressesToAdd)external;

  /**
        @notice Returns whether the platform is restricted or not
        @return bool True if the platform is restricted, false if not
     */
  function isPlatformRestricted() external view returns (bool);

  /**
        @notice Tests whether an account has authorization
        @param account The account address to check for
        @return True if account has authorization, false if it does not
     */
  function hasAuthorization(address account) external view returns (bool);

  /**
        @notice Requires an account to have platform authorization.
        @param account account to test.
     */
  function requireAuthorization(address account) external view;

  /**
        @notice Removes a wallet address from the list of authorized wallets
        @param addressToRemove The wallet address of the user being unauthorized
     */
  function removeAuthorizedAddress(address addressToRemove) external;

  /**
        @notice Get the current EscrowFactory contract.
        @return the current EscrowFactory contract.
     */
  function escrowFactory() external view returns (EscrowFactoryInterface);

  function versionsRegistry() external view returns (LogicVersionsRegistryInterface);

  /**
        @notice It is the global instance of the ChainlinkAggregator contract.
     */
  function chainlinkAggregator() external view returns (IChainlinkAggregator);

  /**
        @notice It is the global instance of the MarketFactory contract.
     */
  function marketFactory() external view returns (MarketFactoryInterface);

  /**
        @notice Get the current ATMSetting contract.
        @return the current AtmSetting contract.
     */
  function atmSettings() external view returns (IATMSettings);

  /**
        @notice Gets the cToken address for a given asset address.
        @param assetAddress token address.
        @return the cToken address for a given asset address.
     */
  function getCTokenAddress(address assetAddress) external view returns (address);

  /**
        @notice It initializes this settings contract instance.
<<<<<<< HEAD
        @param versionsRegistryLogicAddress LogicVersionsRegistry logic address.
=======
        @param escrowFactoryAddress the initial escrow factory address.
        @param versionsRegistryAddress the initial versions registry address.
        @param chainlinkAggregatorAddress the initial pair aggregator registry address.
        @param interestValidatorAddress the initial interest validator address.
>>>>>>> 78151b25
        @param wethTokenAddress canonical WETH token address.
        @param cethTokenAddress compound CETH token address.
     */
  function initialize(
<<<<<<< HEAD
    address versionsRegistryLogicAddress,
=======
    address escrowFactoryAddress,
    address versionsRegistryAddress,
    address chainlinkAggregatorAddress,
    address interestValidatorAddress,
>>>>>>> 78151b25
    address wethTokenAddress,
    address cethTokenAddress
  ) external;

  /**
        @notice It gets the ETH address used in the platform.
        @return the ETH address used in the platform.
     */
  function ETH_ADDRESS() external view returns (address);

  /**
        @notice It gets the canonical WETH address used in the platform.
        @return the canonical WETH address used in the platform.
     */
  function WETH_ADDRESS() external view returns (address);

  /**
        @notice It gets the canonical CETH address used in the platform.
        @return the canonical CETH address used in the platform.
     */
  function CETH_ADDRESS() external view returns (address);
}<|MERGE_RESOLUTION|>--- conflicted
+++ resolved
@@ -245,26 +245,12 @@
 
   /**
         @notice It initializes this settings contract instance.
-<<<<<<< HEAD
         @param versionsRegistryLogicAddress LogicVersionsRegistry logic address.
-=======
-        @param escrowFactoryAddress the initial escrow factory address.
-        @param versionsRegistryAddress the initial versions registry address.
-        @param chainlinkAggregatorAddress the initial pair aggregator registry address.
-        @param interestValidatorAddress the initial interest validator address.
->>>>>>> 78151b25
         @param wethTokenAddress canonical WETH token address.
         @param cethTokenAddress compound CETH token address.
      */
   function initialize(
-<<<<<<< HEAD
     address versionsRegistryLogicAddress,
-=======
-    address escrowFactoryAddress,
-    address versionsRegistryAddress,
-    address chainlinkAggregatorAddress,
-    address interestValidatorAddress,
->>>>>>> 78151b25
     address wethTokenAddress,
     address cethTokenAddress
   ) external;
