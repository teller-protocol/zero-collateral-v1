--- conflicted
+++ resolved
@@ -42,7 +42,6 @@
     );
 
     /**
-<<<<<<< HEAD
         @notice This event is emmited when a new node component is added.
         @param account address that added this new component.
         @param componentName name of the added component.
@@ -79,7 +78,9 @@
         bytes32 indexed componentName,
         uint256 previousVersion,
         uint256 newMinVersion
-=======
+    );
+
+    /**
         @notice This event is emitted when an new asset settings is created.
         @param sender the transaction sender address.
         @param assetAddress the asset address used to create the settings.
@@ -130,7 +131,6 @@
         address indexed assetAddress,
         uint256 oldValue,
         uint256 newValue
->>>>>>> dadc0023
     );
 
     /**
@@ -250,7 +250,6 @@
     function unpauseLendingPool(address lendingPoolAddress) external;
 
     /**
-<<<<<<< HEAD
         @notice Add a new Node Component with its version.
         @param componentName name of the component
         @param minVersion minimum component version supported
@@ -263,7 +262,8 @@
         @param newMinVersion minimum component version supported
      */
     function updateComponentVersion(bytes32 componentName, uint256 newMinVersion) external;
-=======
+
+    /**
         @notice It creates a new asset settings in the platform.
         @param assetAddress asset address used to create the new setting.
         @param cTokenAddress cToken address used to configure the asset setting.
@@ -321,5 +321,4 @@
         external
         view
         returns (bool);
->>>>>>> dadc0023
 }