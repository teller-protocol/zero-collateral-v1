--- conflicted
+++ resolved
@@ -270,14 +270,9 @@
         uint256 srcAmount
     ) internal view returns (uint256) {
         return
-<<<<<<< HEAD
-            (srcAmount * uint256(_priceFor(src, dst))) /
-            uint256(TEN**_decimalsFor(src));
-=======
             (srcAmount.mul(uint256(_priceFor(src, dst)))).div(
                 uint256(TEN**_decimalsFor(src))
             );
->>>>>>> 32b7af75
     }
 
     /**
