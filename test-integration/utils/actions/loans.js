const BigNumber = require("bignumber.js");
const platformSettingsNames = require("../../../test/utils/platformSettingsNames");
const {
  NULL_ADDRESS,
  ONE_DAY,
  toBytes32,
} = require("../../../test/utils/consts");
const {
  createMultipleSignedLoanTermsResponses,
  createLoanTermsRequest,
} = require("../../../test/utils/loan-terms-helper");
const { printLoanDetails, printPairAggregator } = require("../../../test/utils/printer");
const {
  lendingPool: lendingPoolEvents,
  loans: loansEvents,
} = require("../../../test/utils/events");
<<<<<<< HEAD
const { tokens } = require("../../../scripts/utils/contracts");
const {
  tokens: tokensAssertions
} = require('../assertions')
=======
const errorActions = require("./errors");
const { assert } = require("chai");
>>>>>>> 196a8329

/**
 * Gets an amount of tokens requested based on the current network.
 */
const getFunds = async (
  {token},
  {testContext},
  {amount, to}
) => {
  const balanceBefore = (await token.balanceOf.call(to)).toString()

  switch (testContext.network) {
    case 'ganache':
      await token.mint(to, amount);
      break
    case 'ganache-mainnet':
      const { swapper } = testContext;
      await swapper.swapForExact(to, token.address, amount)
      break
  }

  await tokensAssertions.balanceGt(
    { token },
    { testContext },
    { address: to, minBalance: balanceBefore }
  )
}

const withdrawFunds = async (
  {lendingPool},
  {txConfig, testContext},
  {amount}
) => {
  console.log("Withdrawing funds from pool...");
  const withdrawResult = await lendingPool.withdraw(amount, txConfig);
  lendingPoolEvents
    .tokenWithdrawn(withdrawResult)
    .emitted(txConfig.from, amount);
  return withdrawResult;
};

const depositFunds = async (
  {token, lendingPool},
  {txConfig, testContext},
  {amount}
) => {
  console.log("Depositing funds on pool...");
  await getFunds({ token }, { testContext }, { amount, to: txConfig.from })
  await token.approve(lendingPool.address, amount, txConfig);
  const depositResult = await lendingPool.deposit(amount, txConfig);
  lendingPoolEvents
    .tokenDeposited(depositResult)
    .emitted(txConfig.from, amount);
  return depositResult;
};

const requestLoanTerms = async (
  {loans, loanTermsConsensus, settings},
  {txConfig, testContext},
  {loanTermsRequestTemplate, loanResponseTemplate, expectedErrorMessage = undefined}
) => {
  console.log("Requesting loan terms...");
  const {web3, timer, nonces, chainId} = testContext;
  const currentTimestamp = parseInt(await timer.getCurrentTimestamp());
  const {
    amount,
    durationInDays,
    borrower,
    recipient = NULL_ADDRESS,
  } = loanTermsRequestTemplate;
  const {
    interestRate,
    collateralRatio,
    maxLoanAmount,
    signers,
    responseTime,
  } = loanResponseTemplate;

  const loanTermsRequestInfo = {
    borrower,
    recipient,
    requestNonce: nonces.newNonce(borrower),
    amount: amount.toFixed(0),
    duration: durationInDays * ONE_DAY,
    requestTime: currentTimestamp,
    caller: loans.address,
    consensusAddress: loanTermsConsensus.address,
  };
  const loanResponseInfoTemplate = {
    //        responseTime: currentTimestamp - 10,
    responseTime: currentTimestamp - 10,
    interestRate,
    collateralRatio,
    maxLoanAmount: maxLoanAmount.toFixed(0),
    consensusAddress: loanTermsConsensus.address,
  };
  const loanTermsRequest = createLoanTermsRequest(
    loanTermsRequestInfo,
    chainId
  );
  const signedResponses = await createMultipleSignedLoanTermsResponses(
    web3,
    loanTermsRequest,
    signers,
    loanResponseInfoTemplate,
    nonces,
    chainId
  );

  const createLoanWithTermsPromise = async () => await loans.createLoanWithTerms(
    loanTermsRequest.loanTermsRequest,
    signedResponses,
    txConfig.value,
    txConfig
  );

  const {
    failed,
    tx: createLoanWithTermsResult,
  } = await errorActions.handleContractError(
    'CreateLoanWithTerms',
    { testContext },
    {
      fnPromise: createLoanWithTermsPromise,
      expectedErrorMessage,
    }
  );
  if(!failed) {
    const termsExpiryTime = await settings.getPlatformSettingValue(
      toBytes32(web3, platformSettingsNames.TermsExpiryTime)
    );
    const expiryTermsExpected = await timer.getCurrentTimestampInSecondsAndSum(
      termsExpiryTime
    );
    const loanIDs = await loans.getBorrowerLoans(borrower);
    const lastLoanID = loanIDs[loanIDs.length - 1];
    loansEvents
      .loanTermsSet(createLoanWithTermsResult)
      .emitted(
        lastLoanID,
        txConfig.from,
        recipient,
        loanResponseInfoTemplate.interestRate,
        loanResponseInfoTemplate.collateralRatio,
        loanResponseInfoTemplate.maxLoanAmount,
        loanTermsRequestInfo.duration,
        expiryTermsExpected
      );
    console.log(`Loan id requested: ${lastLoanID}`);
    const loansInfo = await loans.loans(lastLoanID);
    return loansInfo;
  }
};

/**
 * Deposits collateral into the Loans contract for a specific loan.
 * If the token parameter is not defined, use ETH as collateral.
 */
const depositCollateral = async (
  {collateralToken, loans},
  {txConfig, testContext},
  {loanId, amount}
) => {
  const collateralTokenSymbol = await collateralToken.symbol();
  console.log(`Depositing collateral ${amount} ${collateralTokenSymbol} in loan id ${loanId}.`);
  if (collateralTokenSymbol.toUpperCase() !== 'ETH') {
    await getFunds({ token: collateralToken }, { txConfig, testContext }, { amount, to: txConfig.from })
    await collateralToken.approve(loans.address, amount, txConfig);
  } else {
    // Don't overwrite the config object
    txConfig = Object.assign({}, txConfig);
    txConfig.value = amount;
  }
  const depositResult = await loans.depositCollateral(
    txConfig.from,
    loanId,
    amount,
    txConfig
  );
  loansEvents
    .collateralDeposited(depositResult)
    .emitted(loanId, txConfig.from, amount);
  return depositResult;
};

/**
 * Withdraws collateral from the loans contract for a specific loan.
 */
const withdrawCollateral = async (
  {loans},
  {txConfig, testContext},
  {loanId, amount, expectedErrorMessage = undefined}
) => {
  console.log(`Withdrawing collateral ${amount} in loan id ${loanId}.`);
  const withdrawCollateralPromise = async () => await loans.withdrawCollateral(amount, loanId, txConfig);
  const initialTotalCollateral = await loans.totalCollateral();
  const {
    failed,
    tx: withdrawCollateralResult,
  } = await errorActions.handleContractError(
    'WithdrawCollateral',
    { testContext },
    {
      fnPromise: withdrawCollateralPromise,
      expectedErrorMessage,
    }
  );
  if(!failed) {
    const finalTotalCollateral = await loans.totalCollateral();
    assert.equal(
      BigNumber(initialTotalCollateral).minus(BigNumber(finalTotalCollateral)).toFixed(0),
      amount.toString(),
    );
    loansEvents
      .collateralWithdrawn(withdrawCollateralResult)
      .emitted(loanId, txConfig.from, amount);
    return withdrawCollateralResult;
  }
}

const takeOutLoan = async (
  {loans},
  {txConfig, testContext},
  {loanId, amount, expectedErrorMessage = undefined}
) => {
  console.log(`Taking out loan id ${loanId}...`);
  const takeOutLoanResultPromise = async () => await loans.takeOutLoan(loanId, amount, txConfig);

  const {
    failed,
    tx: takeOutLoanResult,
  } = await errorActions.handleContractError(
    'TakeOutLoan',
    { testContext },
    {
      fnPromise: takeOutLoanResultPromise,
      expectedErrorMessage,
    }
  );
  if(!failed) {
    const loanInfo = await loans.loans(loanId);
    const { escrow } = loanInfo;
    loansEvents
      .loanTakenOut(takeOutLoanResult)
      .emitted(loanId, txConfig.from, escrow, amount);
    return loanInfo;
  }
};

/**
 * Repays an amount of the borrowed token for a loan.
 */
const repay = async ({loans, lendingPool, token}, {txConfig}, {loanId, amount}) => {
  console.log(`Repaying ${amount} for loan id ${loanId}`);
  const loan = await loans.loans(loanId);
  const totalOwed = await loans.getTotalOwed(loanId);
  const totalOwedBigNumber = BigNumber(totalOwed.toString());
  
  await token.approve(lendingPool.address, amount, txConfig);
  const repayResult = await loans.repay(amount, loanId, txConfig);

  const totalPaid = totalOwedBigNumber.gt(amount) ? amount : totalOwedBigNumber;
  const totalOwedAfterRepayment = totalOwedBigNumber.gt(amount) ? totalOwedBigNumber.minus(amount) : '0';
  loansEvents
    .loanRepaid(repayResult)
    .emitted(loanId, loan.loanTerms.borrower, totalPaid, txConfig.from, totalOwedAfterRepayment);
  return repayResult;
};

const liquidateLoan = async (
  {token, loans, settings, lendingPool},
  {txConfig, testContext},
  {loanId, amount}
) => {
  console.log(`Liquidating loan id ${loanId}...`);
  const {web3} = testContext;

  const initialTotalCollateral = await loans.totalCollateral();
  const liquidateEthPrice = await settings.getPlatformSettingValue(
    toBytes32(web3, platformSettingsNames.LiquidateEthPrice)
  );
  const getCollateralInfo = await loans.getCollateralInfo(loanId);
  const {neededInLendingTokens} = getCollateralInfo;
  const transferAmountToLiquidate = BigNumber(neededInLendingTokens.toString())
    .times(liquidateEthPrice)
    .div(10000);

  // TODO Review it.
  await token.mint(txConfig.from, transferAmountToLiquidate.toFixed(0));

  const initialLiquidatorTokenBalance = await token.balanceOf(txConfig.from);

  await token.approve(
    lendingPool.address,
    transferAmountToLiquidate.toFixed(0),
    txConfig
  );
  // TODO Add validations
  const liquidateLoanResult = await loans.liquidateLoan(loanId, txConfig);
};

const printLoanInfo = async (
  allContracts,
  {testContext},
  {
    tokenInfo,
    collateralTokenInfo,
    loanId,
  }
) => {
  const { verbose } = testContext;
  if (!verbose) {
    return;
  }
  const escrow = await getEscrow(allContracts, { testContext }, {loanId});
  await printLoanDetails(allContracts, {testContext}, {tokenInfo, collateralTokenInfo, loanId, escrow});
};

const printPairAggregatorInfo = async (
  allContracts,
  { testContext },
  {
    tokenInfo,
    collateralTokenInfo,
  }
) => {
  const { verbose } = testContext;
  if (!verbose) {
    return;
  }
  await printPairAggregator(allContracts, {tokenInfo, collateralTokenInfo});
};

const getEscrow = async (
    {loans},
    {testContext},
    {
      loanId,
    }
  ) => {
    const { artifacts } = testContext;
    const Escrow = artifacts.require("./base/Escrow.sol");
    const loanInfo = await loans.loans(loanId);
    if(loanInfo.escrow ===  NULL_ADDRESS) {
      return undefined;
    }
    const escrow = await Escrow.at(loanInfo.escrow);
    return escrow;
  };

module.exports = {
  getFunds,
  depositFunds,
  requestLoanTerms,
  depositCollateral,
  withdrawCollateral,
  takeOutLoan,
  repay,
  liquidateLoan,
  printLoanInfo,
  printPairAggregatorInfo,
  getEscrow,
  withdrawFunds,
};<|MERGE_RESOLUTION|>--- conflicted
+++ resolved
@@ -14,15 +14,12 @@
   lendingPool: lendingPoolEvents,
   loans: loansEvents,
 } = require("../../../test/utils/events");
-<<<<<<< HEAD
 const { tokens } = require("../../../scripts/utils/contracts");
 const {
   tokens: tokensAssertions
 } = require('../assertions')
-=======
 const errorActions = require("./errors");
 const { assert } = require("chai");
->>>>>>> 196a8329
 
 /**
  * Gets an amount of tokens requested based on the current network.
