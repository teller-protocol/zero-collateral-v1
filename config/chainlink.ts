--- conflicted
+++ resolved
@@ -1,21 +1,5 @@
 import { ChainlinkPair, Config, Network } from '../types/custom/config-types'
 
-<<<<<<< HEAD
-const mainnetChainlink: ChainlinkPair[] = [
-  {
-    baseTokenSym: 'USDC',
-    quoteTokenSym: 'ETH',
-    address: '0x986b5E1e1755e3C2440e960477f25201B0a8bbD4',
-  },
-  {
-    baseTokenSym: 'USDT',
-    quoteTokenSym: 'ETH',
-    address: '0xEe9F2375b4bdF6387aa8265dD4FB8F16512A1d46',
-  },
-  {
-    baseTokenSym: 'DAI',
-    quoteTokenSym: 'ETH',
-=======
 const mainnetChainlink: Chainlink = {
   USDC_ETH: {
     baseTokenName: 'USDC',
@@ -30,111 +14,10 @@
   DAI_ETH: {
     baseTokenName: 'DAI',
     quoteTokenName: 'ETH',
->>>>>>> a0cd7a6b
     address: '0x773616E4d11A78F511299002da57A0a94577F1f4',
   },
-  {
+  WBTC_ETH: {
     // NOTE: 'Chainlink aggregator for BTC/ETH not WBTC/ETH',
-<<<<<<< HEAD
-    baseTokenSym: 'WBTC',
-    quoteTokenSym: 'ETH',
-    address: '0xdeb288F737066589598e9214E782fa5A8eD689e8',
-  },
-  {
-    baseTokenSym: 'SNX',
-    quoteTokenSym: 'ETH',
-    address: '0x79291A9d692Df95334B1a0B3B4AE6bC606782f8c',
-  },
-  {
-    baseTokenSym: 'MKR',
-    quoteTokenSym: 'ETH',
-    address: '0x24551a8Fb2A7211A25a17B1481f043A8a8adC7f2',
-  },
-  {
-    baseTokenSym: 'YFI',
-    quoteTokenSym: 'ETH',
-    address: '0x7c5d4F8345e66f68099581Db340cd65B078C41f4',
-  },
-  {
-    baseTokenSym: 'LEND',
-    quoteTokenSym: 'ETH',
-    address: '0xc9dDB0E869d931D031B24723132730Ecf3B4F74d',
-  },
-  {
-    baseTokenSym: 'LINK',
-    quoteTokenSym: 'ETH',
-    address: '0xDC530D9457755926550b59e8ECcdaE7624181557',
-  },
-]
-
-const chainlinkConfigsByNetwork: Config<ChainlinkPair[]> = {
-  kovan: [
-    {
-      baseTokenSym: 'ETH',
-      quoteTokenSym: 'USDC',
-      address: '0x9326BFA02ADD2366b30bacB125260Af641031331',
-    },
-    {
-      baseTokenSym: 'ETH',
-      quoteTokenSym: 'DAI',
-      address: '0x9326BFA02ADD2366b30bacB125260Af641031331',
-    },
-    {
-      baseTokenSym: 'LINK',
-      quoteTokenSym: 'DAI',
-      address: '0x396c5E36DD0a0F5a5D33dae44368D4193f69a1F0',
-    },
-    {
-      baseTokenSym: 'LINK',
-      quoteTokenSym: 'USDC',
-      address: '0x396c5E36DD0a0F5a5D33dae44368D4193f69a1F0',
-    },
-  ],
-  rinkeby: [
-    {
-      baseTokenSym: 'ETH',
-      quoteTokenSym: 'USDC',
-      address: '0x8A753747A1Fa494EC906cE90E9f37563A8AF630e',
-    },
-    {
-      baseTokenSym: 'ETH',
-      quoteTokenSym: 'DAI',
-      address: '0x8A753747A1Fa494EC906cE90E9f37563A8AF630e',
-    },
-    {
-      baseTokenSym: 'LINK',
-      quoteTokenSym: 'DAI',
-      address: '0xd8bD0a1cB028a31AA859A21A3758685a95dE4623',
-    },
-    {
-      baseTokenSym: 'LINK',
-      quoteTokenSym: 'USDC',
-      address: '0xd8bD0a1cB028a31AA859A21A3758685a95dE4623',
-    },
-  ],
-  ropsten: [
-    {
-      baseTokenSym: 'USDC',
-      quoteTokenSym: 'ETH',
-      address: '0xE48d431DB6cdf5E361c554fA95826a44A27d1167',
-    },
-    {
-      baseTokenSym: 'DAI',
-      quoteTokenSym: 'ETH',
-      address: '0xd63bAd023755e15c7B4ce99dB8B71100A0736d43',
-    },
-    {
-      baseTokenSym: 'LINK',
-      quoteTokenSym: 'DAI',
-      address: '0x5029aeAdB0b1371EfCfC7b2b1C824756bDF12D28',
-    },
-    {
-      baseTokenSym: 'LINK',
-      quoteTokenSym: 'USDC',
-      address: '0xD4d78d8e18d4717F5eE8801335eE5b5B97a4b824',
-    },
-  ],
-=======
     baseTokenName: 'WBTC',
     quoteTokenName: 'ETH',
     address: '0xdeb288F737066589598e9214E782fa5A8eD689e8',
@@ -233,7 +116,6 @@
       address: '0xD4d78d8e18d4717F5eE8801335eE5b5B97a4b824',
     },
   },
->>>>>>> a0cd7a6b
   hardhat: mainnetChainlink,
   localhost: mainnetChainlink,
   mainnet: mainnetChainlink,
