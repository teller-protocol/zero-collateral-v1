--- conflicted
+++ resolved
@@ -66,11 +66,7 @@
   await deployerApp.deploy(MarketsState, txConfig);
   const marketsStateInstance = await MarketsState.deployed();
 
-<<<<<<< HEAD
-  const settingsInstance = await deployerApp.deployWithUpgradeable('Settings', Settings, txConfig.from, '0x');
-=======
   const settingsInstance = await deployerApp.deployWithUpgradeable('Settings', Settings, txConfig.from, '0x', txConfig)
->>>>>>> 5fd302eb
   await settingsInstance.initialize(txConfig.from);
   await initSettings(
     settingsInstance,
@@ -85,16 +81,8 @@
     { ERC20 },
   );
 
-<<<<<<< HEAD
   console.log(`EscrowFactory: Initializing...`);
   await escrowFactoryInstance.initialize(settingsInstance.address, Escrow.address, txConfig);
-=======
-  // As they are used as logic template for their proxies, we don't need to call initialize function here.
-  await deployerApp.deploy(ATMGovernance, txConfig);
-  const atmGovernanceLogicInstance = await ATMGovernance.deployed();
-  await deployerApp.deploy(ATMToken, txConfig);
-  const atmTokenLogicInstance = await ATMToken.deployed();
->>>>>>> 5fd302eb
 
   await deployerApp.deploy(
     ATMSettings,
