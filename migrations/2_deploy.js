--- conflicted
+++ resolved
@@ -45,11 +45,8 @@
   const currentBlockNumber = await web3.eth.getBlockNumber();
 
   await deployerApp.deploys([ZDAI, ZUSDC], txConfig);
-<<<<<<< HEAD
   console.log(`Deployed tokens: ZDAI [${ZDAI.address}] ZUSDC [${ZUSDC.address}] `);
-=======
 
->>>>>>> 2a4f6d73
   await deployerApp.deploy(Settings, txConfig);
   const settingsInstance = await Settings.deployed();
   await initSettings(
