--- conflicted
+++ resolved
@@ -49,18 +49,15 @@
   const currentBlockNumber = await web3.eth.getBlockNumber();
 
   await deployerApp.deploys([ZDAI, ZUSDC], txConfig);
-<<<<<<< HEAD
+
   console.log(`Deployed tokens: ZDAI [${ZDAI.address}] ZUSDC [${ZUSDC.address}] `);
 
   // ATM Deployments
   await deployerApp.deploy(ATMGovernance, txConfig); // TODO: add Gnosis multisig as signer/pauser (not the DAO for now)
 
   // Settings Deployments
-=======
-  console.log(`Deployed tokens: ZDAI [${ZDAI.address}] ZUSDC [${ZUSDC.address}] `);  
-  
   await deployerApp.deploy(MarketsState, txConfig);
->>>>>>> b403da22
+
   await deployerApp.deploy(Settings, txConfig);
   const settingsInstance = await Settings.deployed();
   await initSettings(
