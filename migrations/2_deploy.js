--- conflicted
+++ resolved
@@ -5,13 +5,14 @@
 const initATMs = require('./utils/init_settings/initATMs');
 const initLogicVersions = require('./utils/init_settings/initLogicVersions');
 const deployLogicContracts = require('./utils/init_settings/deployLogicContracts');
-const { NULL_ADDRESS } = require('../test/utils/consts');
+const { NULL_ADDRESS, toBytes32 } = require('../test/utils/consts');
 const initPairAggregators = require('./utils/init_settings/initPairAggregators');
 const createMarkets = require('./utils/init_settings/createMarkets');
 
 const ERC20 = artifacts.require("@openzeppelin/contracts/token/ERC20/ERC20Detailed.sol");
 const UpgradeableProxy = artifacts.require("./base/UpgradeableProxy.sol");
 const InitializeableDynamicProxy = artifacts.require("./base/InitializeableDynamicProxy.sol");
+const DynamicProxy = artifacts.require("./base/DynamicProxy.sol");
 const Mock = artifacts.require("./mock/util/Mock.sol");
 
 const ERC20Mintable = artifacts.require('@openzeppelin/contracts-ethereum-package/contracts/token/ERC20/ERC20Mintable.sol');
@@ -66,153 +67,27 @@
   // Creating DeployerApp helper.
   const deployerApp = new DeployerApp(deployer, web3, deployerAccount, { InitializeableDynamicProxy, Mock }, { network, networkConfig });
   try {
-  await deployerApp.deployMocksContractsIfNeeded();
-  const currentBlockNumber = await web3.eth.getBlockNumber();
-
-  console.log(`Deployment starts at block number: ${currentBlockNumber}`);
-
-  const contracts = [
-    // Logic
-    { Contract: LendingPool, name: logicNames.LendingPool },
-    { Contract: Lenders, name: logicNames.Lenders },
-    { Contract: TokenCollateralLoans, name: logicNames.TokenCollateralLoans },
-    { Contract: EtherCollateralLoans, name: logicNames.EtherCollateralLoans },
-    { Contract: LoanTermsConsensus, name: logicNames.LoanTermsConsensus },
-    { Contract: InterestConsensus, name: logicNames.InterestConsensus },
-    { Contract: Escrow, name: logicNames.Escrow },
-    { Contract: ChainlinkPairAggregator, name: logicNames.ChainlinkPairAggregator },
-    { Contract: ATMGovernance, name: logicNames.ATMGovernance },
+    await deployerApp.deployMocksContractsIfNeeded();
+    const currentBlockNumber = await web3.eth.getBlockNumber();
+  
+    console.log(`Deployment starts at block number: ${currentBlockNumber}`);
+  
+    const contracts = [
+      // Logic
+      { Contract: LendingPool, name: logicNames.LendingPool },
+      { Contract: Lenders, name: logicNames.Lenders },
+      { Contract: TokenCollateralLoans, name: logicNames.TokenCollateralLoans },
+      { Contract: EtherCollateralLoans, name: logicNames.EtherCollateralLoans },
+      { Contract: LoanTermsConsensus, name: logicNames.LoanTermsConsensus },
+      { Contract: InterestConsensus, name: logicNames.InterestConsensus },
+      { Contract: Escrow, name: logicNames.Escrow },
+      { Contract: ChainlinkPairAggregator, name: logicNames.ChainlinkPairAggregator },
+      { Contract: ATMGovernance, name: logicNames.ATMGovernance },
       { Contract: ATMLiquidityMining, name: logicNames.ATMLiquidityMining },
-    { Contract: TLRToken, name: logicNames.TLRToken },
+      { Contract: TLRToken, name: logicNames.TLRToken },
       // Dapps
       { Contract: Uniswap, name: logicNames.Uniswap },
       { Contract: Compound, name: logicNames.Compound },
-<<<<<<< HEAD
-    // Initializables
-    { Contract: EscrowFactory, name: logicNames.EscrowFactory },
-    { Contract: ChainlinkPairAggregatorRegistry, name: logicNames.ChainlinkPairAggregatorRegistry },
-    { Contract: MarketsState, name: logicNames.MarketsState },
-    { Contract: ATMSettings, name: logicNames.ATMSettings },
-    { Contract: ATMFactory, name: logicNames.ATMFactory },
-    { Contract: MarketFactory, name: logicNames.MarketFactory },
-  ];
-
-  const deployedLogicContractsMap = await deployLogicContracts(contracts, { deployerApp, txConfig, web3 });
-
-  async function deployInitializableDynamicProxy(name) {
-    const info = deployedLogicContractsMap.get(name)
-    assert(info, `Deployed logic info is undefined for logic name ${name}.`)
-    const proxy = await deployerApp.deployInitializeableDynamicProxy(info, txConfig)
-    return info.Contract.at(proxy.address)
-  }
-
-  console.log(`Deploying Settings logic...`)
-  const settingsLogic = await deployerApp.deployWith('Settings', Settings, txConfig)
-  const settingsProxy = await deployerApp.deployWith('Settings_Proxy', UpgradeableProxy, txConfig)
-  await settingsProxy.initializeProxy(
-    settingsProxy.address,
-    settingsLogic.address,
-    txConfig
-  )
-  const settingsInstance = await Settings.at(settingsProxy.address)
-  console.log(`Settings logic: ${settingsLogic.address}`)
-  console.log(`Settings_Proxy: ${settingsProxy.address}`)
-
-  const escrowFactoryInstance = await deployInitializableDynamicProxy(logicNames.EscrowFactory)
-  const pairAggregatorRegistryInstance = await deployInitializableDynamicProxy(logicNames.ChainlinkPairAggregatorRegistry)
-  const marketsStateInstance = await deployInitializableDynamicProxy(logicNames.MarketsState)
-  const atmSettingsInstance = await deployInitializableDynamicProxy(logicNames.ATMSettings)
-  const atmFactoryInstance = await deployInitializableDynamicProxy(logicNames.ATMFactory)
-  const marketFactoryInstance = await deployInitializableDynamicProxy(logicNames.MarketFactory)
-
-  console.log(`Deploying LogicVersionsRegistry...`)
-  const logicVersionsRegistryLogic = await deployerApp.deployWith('LogicVersionsRegistry', LogicVersionsRegistry, txConfig)
-  const logicVersionsRegistryProxy = await deployerApp.deployWith('LogicVersionsRegistry_Proxy', UpgradeableProxy, txConfig)
-  await logicVersionsRegistryProxy.initializeProxy(
-    settingsInstance.address,
-    logicVersionsRegistryLogic.address,
-    txConfig
-  )
-  const logicVersionsRegistryInstance = await LogicVersionsRegistry.at(logicVersionsRegistryProxy.address)
-  await logicVersionsRegistryInstance.initialize(settingsInstance.address)
-  console.log(`LogicVersionsRegistry logic: ${logicVersionsRegistryLogic.address}`)
-    console.log(`LogicVersionsRegistry_Proxy: ${logicVersionsRegistryProxy.address}`)
-
-  console.log(`Settings: Initializing...`);
-  await settingsInstance.initialize(
-    escrowFactoryInstance.address,
-    logicVersionsRegistryInstance.address,
-    pairAggregatorRegistryInstance.address,
-    marketsStateInstance.address,
-    NULL_ADDRESS, // Interest Validator is empty (0x0) in the first version.
-    atmSettingsInstance.address,
-  );
-
-  await initLogicVersions(
-    deployedLogicContractsMap,
-    { logicVersionsRegistryInstance },
-    { txConfig },
-  );
-
-  async function initializeProxy(name, instance) {
-    const logicContractInfo = deployedLogicContractsMap.get(name)
-    assert(logicContractInfo.nameBytes32, `Name bytes32 is undefined for logic name ${name}.`);
-    const { nameBytes32 } = logicContractInfo;
-    const proxy = await InitializeableDynamicProxy.at(instance.address)
-    await proxy.initializeProxy(settingsInstance.address, nameBytes32)
-    await instance.initialize(settingsInstance.address)
-  }
-
-  await initializeProxy(logicNames.EscrowFactory, escrowFactoryInstance)
-  await initializeProxy(logicNames.ChainlinkPairAggregatorRegistry, pairAggregatorRegistryInstance)
-  await initializeProxy(logicNames.MarketsState, marketsStateInstance)
-  await initializeProxy(logicNames.ATMSettings, atmSettingsInstance)
-  await initializeProxy(logicNames.ATMFactory, atmFactoryInstance)
-  await initializeProxy(logicNames.MarketFactory, marketFactoryInstance)
-
-  await initSettings(
-    settingsInstance,
-    {
-      ...networkConfig,
-      txConfig,
-      network,
-      currentBlockNumber,
-      web3
-    },
-    { ERC20 },
-  );
-
-  await initATMs(
-    { atmFactory: atmFactoryInstance, atmSettings: atmSettingsInstance },
-    { atms, tokens, txConfig, web3 },
-    { ATMGovernance },
-  );
-
-  await initPairAggregators(
-    { pairAggregatorRegistryInstance },
-    { txConfig, ...networkConfig },
-  );
-
-  await deployerApp.deploys([TDAI, TUSDC], txConfig);
-  console.log(`Deployed tokens: TDAI [${TDAI.address}] TUSDC [${TUSDC.address}] `);
-  const marketDefinitions = [
-    { tTokenAddress: TDAI.address, borrowedTokenName: 'DAI', collateralTokenName: 'ETH' },
-    { tTokenAddress: TDAI.address, borrowedTokenName: 'DAI', collateralTokenName: 'LINK' },
-    { tTokenAddress: TUSDC.address, borrowedTokenName: 'USDC', collateralTokenName: 'ETH' },
-    { tTokenAddress: TUSDC.address, borrowedTokenName: 'USDC', collateralTokenName: 'LINK' },
-  ];
-
-  await createMarkets(
-    marketDefinitions,
-    { marketFactoryInstance, marketsStateInstance },
-    { txConfig, deployerApp, ...networkConfig },
-    { LoanTermsConsensus, InterestConsensus, ERC20Mintable }
-  );
-
-  deployerApp.print();
-  deployerApp.writeJson();
-  console.log(`${'='.repeat(25)} Deployment process finished. ${'='.repeat(25)}`);
-=======
       // Initializables
       { Contract: EscrowFactory, name: logicNames.EscrowFactory },
       { Contract: ChainlinkPairAggregatorRegistry, name: logicNames.ChainlinkPairAggregatorRegistry },
@@ -355,10 +230,9 @@
     deployerApp.print();
     deployerApp.writeJson();
     console.log(`${'='.repeat(25)} Deployment process finished. ${'='.repeat(25)}`);
->>>>>>> d6ff81d0
   } catch (error) {
     console.log('\x1b[33m\x1b[41m\x1b[5m', `Error deploying contract`, '\x1b[0m');
-    console.log(error);    
+    console.log(error);
     deployerApp.print();
     deployerApp.writeJson();
     console.log('\x1b[33m\x1b[41m\x1b[5m%s\x1b[0m', `${'='.repeat(25)} Deployment process FAILED. ${'='.repeat(25)}`);
