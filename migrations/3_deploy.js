const assert = require('assert');
const logicNames = require('../test/utils/logicNames');
const DeployerApp = require('./utils/DeployerApp');
const initSettings = require('./utils/init_settings');
const initATMs = require('./utils/init_settings/initATMs');
const initLogicVersions = require('./utils/init_settings/initLogicVersions');
const deployLogicContracts = require('./utils/init_settings/deployLogicContracts');
const { NULL_ADDRESS, toBytes32 } = require('../test/utils/consts');
const initPairAggregators = require('./utils/init_settings/initPairAggregators');
const createMarkets = require('./utils/init_settings/createMarkets');

const ERC20 = artifacts.require("@openzeppelin/contracts/token/ERC20/ERC20Detailed.sol");
const UpgradeableProxy = artifacts.require("./base/UpgradeableProxy.sol");
const InitializeableDynamicProxy = artifacts.require("./base/InitializeableDynamicProxy.sol");
const DynamicProxy = artifacts.require("./base/DynamicProxy.sol");
const Mock = artifacts.require("./mock/util/Mock.sol");

const ERC20Mintable = artifacts.require('@openzeppelin/contracts-ethereum-package/contracts/token/ERC20/ERC20Mintable.sol');

// Official Smart Contracts
const TDAI = artifacts.require("./base/TDAI.sol");
const TUSDC = artifacts.require("./base/TUSDC.sol");
const TTokenRegistry = artifacts.require("./base/TTokenRegistry.sol");
const Settings = artifacts.require("./base/Settings.sol");
const ATMSettings = artifacts.require("./settings/ATMSettings.sol");
const MarketsState = artifacts.require("./base/MarketsState.sol");
const EscrowFactory = artifacts.require('./base/EscrowFactory.sol');
const MarketFactory = artifacts.require('./base/MarketFactory.sol');
const LogicVersionsRegistry = artifacts.require('./base/LogicVersionsRegistry.sol');
const Escrow = artifacts.require('./base/Escrow.sol');
const Lenders = artifacts.require("./base/Lenders.sol");
const EtherCollateralLoans = artifacts.require("./base/EtherCollateralLoans.sol");
const TokenCollateralLoans = artifacts.require("./base/TokenCollateralLoans.sol");
const LendingPool = artifacts.require("./base/LendingPool.sol");
const InterestConsensus = artifacts.require("./base/InterestConsensus.sol");
const LoanTermsConsensus = artifacts.require("./base/LoanTermsConsensus.sol");
const Uniswap = artifacts.require("./base/escrow/dapps/Uniswap.sol");
const Compound = artifacts.require("./base/escrow/dapps/Compound.sol");
// ATM Smart contracts
const ATMFactory = artifacts.require("./atm/ATMFactory.sol");
const ATMGovernance = artifacts.require("./atm/ATMGovernance.sol");
const ATMLiquidityMining = artifacts.require("./atm/ATMLiquidityMining.sol");
const TLRToken = artifacts.require("./atm/TLRToken.sol");
// External providers
const ChainlinkAggregator = artifacts.require("./providers/chainlink/ChainlinkAggregator.sol");
const tokensRequired = ['DAI', 'USDC', 'LINK'];

module.exports = async function(deployer, network, accounts) {
<<<<<<< HEAD
  if (network === 'test') return

=======
  return;
>>>>>>> 6896cc5b
  console.log(`Deploying smart contracts to '${network}'.`)
  // Getting network configuration.
  const appConfig = await require('../config')(network);
  const { networkConfig, env } = appConfig;

  // Getting configuration values.
  const deployerAccountIndex = env.getDefaultAddressIndex().getOrDefault();
  const deployerAccount = accounts[deployerAccountIndex];
  console.log(`Deployer account index is ${deployerAccountIndex} => ${deployerAccount}`);
  const { maxGasLimit, tokens, chainlink, signers, compound, atms } = networkConfig;
  assert(maxGasLimit, `Max gas limit for network ${network} is undefined.`);

  // Validations
  tokensRequired.forEach( tokenName => assert(tokens[tokenName], `${tokenName} token address is not defined.`));

  const txConfig = { gas: maxGasLimit, from: deployerAccount };

  // Creating DeployerApp helper.
  const deployerApp = new DeployerApp(deployer, web3, deployerAccount, { InitializeableDynamicProxy, Mock }, { network, networkConfig });
  try {
    await deployerApp.deployMocksContractsIfNeeded();
    const currentBlockNumber = await web3.eth.getBlockNumber();

    console.log(`Deployment starts at block number: ${currentBlockNumber}`);

    const contracts = [
      // Logic
      { Contract: LendingPool, name: logicNames.LendingPool },
      { Contract: Lenders, name: logicNames.Lenders },
      { Contract: TokenCollateralLoans, name: logicNames.TokenCollateralLoans },
      { Contract: EtherCollateralLoans, name: logicNames.EtherCollateralLoans },
      { Contract: LoanTermsConsensus, name: logicNames.LoanTermsConsensus },
      { Contract: InterestConsensus, name: logicNames.InterestConsensus },
      { Contract: Escrow, name: logicNames.Escrow },
      { Contract: ChainlinkAggregator, name: logicNames.ChainlinkAggregator },
      { Contract: ATMGovernance, name: logicNames.ATMGovernance },
      { Contract: ATMLiquidityMining, name: logicNames.ATMLiquidityMining },
      { Contract: TLRToken, name: logicNames.TLRToken },
      // Dapps
      { Contract: Uniswap, name: logicNames.Uniswap },
      { Contract: Compound, name: logicNames.Compound },
      // Initializables
      { Contract: EscrowFactory, name: logicNames.EscrowFactory },
      { Contract: MarketsState, name: logicNames.MarketsState },
      { Contract: ATMSettings, name: logicNames.ATMSettings },
      { Contract: ATMFactory, name: logicNames.ATMFactory },
      { Contract: ATMLiquidityMining, name: logicNames.ATMLiquidityMining },
      { Contract: MarketFactory, name: logicNames.MarketFactory },
      { Contract: TTokenRegistry, name : logicNames.TTokenRegistry },
    ];

    const deployedLogicContractsMap = await deployLogicContracts(contracts, { deployerApp, txConfig, web3 });

    async function deployInitializableDynamicProxy(name) {
      const info = deployedLogicContractsMap.get(name)
      assert(info, `Deployed logic info is undefined for logic name ${name}.`)
      const proxy = await deployerApp.deployInitializeableDynamicProxy(info, txConfig)
      return info.Contract.at(proxy.address)
    }

    console.log(`Deploying Settings logic...`)
    const settingsLogic = await deployerApp.deployWith('Settings', Settings, 'teller', txConfig)
    const settingsProxy = await deployerApp.deployWith('Settings_Proxy', UpgradeableProxy, 'teller', txConfig)
    await settingsProxy.initializeProxy(
      settingsProxy.address,
      settingsLogic.address,
      txConfig
    )
    const settingsInstance = await Settings.at(settingsProxy.address)
    console.log(`Settings logic: ${settingsLogic.address}`)
    console.log(`Settings_Proxy: ${settingsProxy.address}`)

    const escrowFactoryInstance = await deployInitializableDynamicProxy(logicNames.EscrowFactory)
    const chainlinkAggregatorInstance = await deployInitializableDynamicProxy(logicNames.ChainlinkAggregator)
    const marketsStateInstance = await deployInitializableDynamicProxy(logicNames.MarketsState)
    const atmSettingsInstance = await deployInitializableDynamicProxy(logicNames.ATMSettings)
    const atmFactoryInstance = await deployInitializableDynamicProxy(logicNames.ATMFactory)
    const marketFactoryInstance = await deployInitializableDynamicProxy(logicNames.MarketFactory)
    const tTokenRegistryInstance = await deployInitializableDynamicProxy(logicNames.TTokenRegistry)

    console.log(`Deploying LogicVersionsRegistry...`)
    const logicVersionsRegistryLogic = await deployerApp.deployWith('LogicVersionsRegistry', LogicVersionsRegistry, 'teller', txConfig)
    const logicVersionsRegistryProxy = await deployerApp.deployWith('LogicVersionsRegistry_Proxy', UpgradeableProxy, 'teller', txConfig)
    await logicVersionsRegistryProxy.initializeProxy(
      settingsInstance.address,
      logicVersionsRegistryLogic.address,
      txConfig
    )
    const logicVersionsRegistryInstance = await LogicVersionsRegistry.at(logicVersionsRegistryProxy.address)
    await logicVersionsRegistryInstance.initialize(settingsInstance.address)
    console.log(`LogicVersionsRegistry logic: ${logicVersionsRegistryLogic.address}`)
    console.log(`LogicVersionsRegistry_Proxy: ${logicVersionsRegistryProxy.address}`)

    console.log(`Settings: Initializing...`);
    await settingsInstance.initialize(
      escrowFactoryInstance.address,
      logicVersionsRegistryInstance.address,
      chainlinkAggregatorInstance.address,
      marketsStateInstance.address,
      NULL_ADDRESS, // Interest Validator is empty (0x0) in the first version.
      atmSettingsInstance.address,
    );

    await initLogicVersions(
      deployedLogicContractsMap,
      { logicVersionsRegistryInstance },
      { txConfig },
    );

    await initSettings(
      settingsInstance,
      {
        ...networkConfig,
        txConfig,
        network,
        currentBlockNumber,
        web3
      },
      { ERC20 },
    );

    async function initializeProxy(name, instance) {
      const logicContractInfo = deployedLogicContractsMap.get(name)
      assert(logicContractInfo.nameBytes32, `Name bytes32 is undefined for logic name ${name}.`);
      const { nameBytes32 } = logicContractInfo;
      const proxy = await InitializeableDynamicProxy.at(instance.address)
      await proxy.initializeProxy(settingsInstance.address, nameBytes32)
      await instance.initialize(settingsInstance.address)
    }

    await initializeProxy(logicNames.EscrowFactory, escrowFactoryInstance)
    await initializeProxy(logicNames.ChainlinkAggregator, chainlinkAggregatorInstance)
    await initializeProxy(logicNames.MarketsState, marketsStateInstance)
    await initializeProxy(logicNames.ATMSettings, atmSettingsInstance)
    await initializeProxy(logicNames.ATMFactory, atmFactoryInstance)
    await initializeProxy(logicNames.MarketFactory, marketFactoryInstance)

    async function deployDapp(name, unsecured) {
      const info = deployedLogicContractsMap.get(name)
      assert(info, `Deployed logic info is undefined for logic name ${name}.`)
      const proxy = await deployerApp.deployWith(`${info.name}_Proxy`, DynamicProxy, 'teller', settingsInstance.address, toBytes32(web3, name), txConfig)

      // Register dapp
      await escrowFactoryInstance.addDapp(proxy.address, unsecured)

      return info.Contract.at(proxy.address)
    }

    await deployDapp(logicNames.Uniswap, false)
    await deployDapp(logicNames.Compound, true)

    await initATMs(
      { atmFactory: atmFactoryInstance, atmSettings: atmSettingsInstance },
      { atms, tokens, txConfig, web3 },
      { ATMGovernance },
    );

    await initPairAggregators(
      { chainlinkAggregatorInstance },
      { txConfig, ...networkConfig },
    );

    await deployerApp.deploys([TDAI, TUSDC], txConfig);
    console.log(`Deployed tokens: TDAI [${TDAI.address}] TUSDC [${TUSDC.address}] `);
    console.log(`Registering TDAI and TUSDC in TTokenRegistry`);
    await tTokenRegistryInstance.registerTToken(TDAI.address);
    await tTokenRegistryInstance.registerTToken(TUSDC.address);
    console.log(`TDAI [${TDAI.address}] and TUSDC [${TUSDC.address}] added to TTokenRegistry`);
    console.log(`Creating Markets...`);
    const marketDefinitions = [
      { tTokenAddress: TDAI.address, borrowedTokenName: 'DAI', collateralTokenName: 'ETH' },
      { tTokenAddress: TDAI.address, borrowedTokenName: 'DAI', collateralTokenName: 'LINK' },
      { tTokenAddress: TUSDC.address, borrowedTokenName: 'USDC', collateralTokenName: 'ETH' },
      { tTokenAddress: TUSDC.address, borrowedTokenName: 'USDC', collateralTokenName: 'LINK' },
    ];

    await createMarkets(
      marketDefinitions,
      { marketFactoryInstance, marketsStateInstance },
      { txConfig, deployerApp, ...networkConfig },
      { LoanTermsConsensus, InterestConsensus, ERC20Mintable }
    );

    deployerApp.print();
    deployerApp.writeJson();
    console.log(`${'='.repeat(25)} Deployment process finished. ${'='.repeat(25)}`);
  } catch (error) {
    console.log('\x1b[33m\x1b[41m\x1b[5m', `Error deploying contract`, '\x1b[0m');
    console.log(error);
    deployerApp.print();
    deployerApp.writeJson();
    console.log('\x1b[33m\x1b[41m\x1b[5m%s\x1b[0m', `${'='.repeat(25)} Deployment process FAILED. ${'='.repeat(25)}`);
  }
};<|MERGE_RESOLUTION|>--- conflicted
+++ resolved
@@ -46,12 +46,8 @@
 const tokensRequired = ['DAI', 'USDC', 'LINK'];
 
 module.exports = async function(deployer, network, accounts) {
-<<<<<<< HEAD
   if (network === 'test') return
 
-=======
-  return;
->>>>>>> 6896cc5b
   console.log(`Deploying smart contracts to '${network}'.`)
   // Getting network configuration.
   const appConfig = await require('../config')(network);
